// Copyright (c) Anza Technology, Inc.
// SPDX-License-Identifier: Apache-2.0

//! Shredding and deshredding of blocks.
//!
//! This module defines the [`Shredder`] trait for shredding blocks into shreds.
//!
//! It also provides several shredders implementing this trait:
//! - [`RegularShredder`] augments data shreds with coding shreds.
//! - [`CodingOnlyShredder`] only outputs coding shreds.
//! - [`AontShredder`] uses the RAONT-RS all-or-nothing construction.
//! - [`PetsShredder`] uses the PETS all-or-nothing construction.
//!
//! Finally, it defines the relevant low-level data type:
//! - [`Shred`] is a single part of the block that fits into a UDP datagram,
//!   that also contains the slice header, Merkle path and leader signature.
//!
//! It also uses the [`Slice`] struct defined in the [`crate::types::slice`] module.

mod reed_solomon;
mod shred_index;
mod validated_shred;
mod validated_shreds;

use aes::Aes128;
use aes::cipher::{Array, KeyIvInit, StreamCipher};
use ctr::Ctr64LE;
use rand::{RngCore, rng};
use thiserror::Error;
use wincode::{SchemaRead, SchemaWrite};

use self::reed_solomon::{
    RawShreds, ReedSolomonCoder, ReedSolomonDeshredError, ReedSolomonShredError,
};
pub use self::shred_index::ShredIndex;
pub use self::validated_shred::{ShredVerifyError, ValidatedShred};
use crate::crypto::merkle::{SliceMerkleTree, SliceProof, SliceRoot};
use crate::crypto::signature::{SecretKey, Signature};
use crate::crypto::{MerkleTree, hash};
use crate::shredder::validated_shreds::ValidatedShreds;
use crate::types::{Slice, SliceHeader, SlicePayload};

/// Number of data shreds the payload of a slice is split into.
pub const DATA_SHREDS: usize = 32;
/// Total number of shreds the shredder outputs for a slice.
///
/// Generally, includes both data and coding shreds.
/// How many are data and coding depends on the specific shredder.
pub const TOTAL_SHREDS: usize = 64;
/// Maximum number of payload bytes a single shred can hold.
pub const MAX_DATA_PER_SHRED: usize = 1024;
/// Maximum number of bytes an entire slice can hold, incl. padding.
pub const MAX_DATA_PER_SLICE_AFTER_PADDING: usize = DATA_SHREDS * MAX_DATA_PER_SHRED;
/// Maximum number of payload bytes a slice can hold.
<<<<<<< HEAD
pub const MAX_DATA_PER_SLICE: usize = MAX_DATA_PER_SLICE_AFTER_PADDING - 8;
=======
/// Our padding scheme requires that you leave at least one byte of padding.
pub const MAX_DATA_PER_SLICE: usize = MAX_DATA_PER_SLICE_AFTER_PADDING - 1;
>>>>>>> e5791d98

/// Errors that may occur during shredding.
#[derive(Clone, Copy, Debug, PartialEq, Eq, Error)]
pub enum ShredError {
    #[error("too much data to fit into slice")]
    TooMuchData,
}

impl From<ReedSolomonShredError> for ShredError {
    fn from(err: ReedSolomonShredError) -> Self {
        match err {
            ReedSolomonShredError::TooMuchData => Self::TooMuchData,
        }
    }
}

/// Errors that may occur during deshredding.
#[derive(Clone, Copy, Debug, PartialEq, Eq, Error)]
pub enum DeshredError {
    #[error("could not deshred malformed input")]
    BadEncoding,
    #[error("too much data to fit into slice")]
    TooMuchData,
    #[error("not enough shreds to deshred")]
    NotEnoughShreds,
    #[error("shreds are part of invalid Merkle tree")]
    InvalidMerkleTree,
    #[error("shreds array contains invalid sequence")]
    InvalidLayout,
}

impl From<ReedSolomonDeshredError> for DeshredError {
    fn from(err: ReedSolomonDeshredError) -> Self {
        match err {
            ReedSolomonDeshredError::TooMuchData => Self::TooMuchData,
            ReedSolomonDeshredError::NotEnoughShreds => Self::NotEnoughShreds,
            ReedSolomonDeshredError::InvalidPadding => Self::BadEncoding,
        }
    }
}

impl From<ReedSolomonShredError> for DeshredError {
    fn from(err: ReedSolomonShredError) -> Self {
        match err {
            ReedSolomonShredError::TooMuchData => Self::TooMuchData,
        }
    }
}

#[derive(Clone, Debug, SchemaRead, SchemaWrite)]
pub enum ShredPayloadType {
    Data(ShredPayload),
    Coding(ShredPayload),
}

/// A shred is the smallest unit of data that is used when disseminating blocks.
/// Shreds are crafted to fit into an MTU size packet.
#[derive(Clone, Debug, SchemaRead, SchemaWrite)]
pub struct Shred {
    pub(crate) payload_type: ShredPayloadType,
    pub(crate) merkle_root: SliceRoot,
    merkle_root_sig: Signature,
    merkle_path: SliceProof,
}

impl Shred {
    /// Verifies only the Merkle proof of this shred.
    ///
    /// For full verification, see [`ValidatedShred::try_new`].
    ///
    /// Returns `true` iff the Merkle root matches the given root and the proof is valid.
    #[must_use]
    pub fn verify_path_only(&self, root: &SliceRoot) -> bool {
        if &self.merkle_root != root {
            return false;
        }
        SliceMerkleTree::check_proof(
            &self.payload().data,
            *self.payload().shred_index,
            &self.merkle_root,
            &self.merkle_path,
        )
    }

    /// References the payload contained in this shred.
    pub const fn payload(&self) -> &ShredPayload {
        match &self.payload_type {
            ShredPayloadType::Coding(p) | ShredPayloadType::Data(p) => p,
        }
    }

    /// Mutably references the payload contained in this shred.
    pub const fn payload_mut(&mut self) -> &mut ShredPayload {
        match &mut self.payload_type {
            ShredPayloadType::Coding(p) | ShredPayloadType::Data(p) => p,
        }
    }

    /// Returns `true` iff this is a data shred.
    pub const fn is_data(&self) -> bool {
        matches!(self.payload_type, ShredPayloadType::Data(_))
    }

    /// Returns `true` iff this is a coding shred.
    pub const fn is_coding(&self) -> bool {
        matches!(self.payload_type, ShredPayloadType::Coding(_))
    }
}

/// Base payload of a shred, regardless of its type.
#[derive(Clone, Debug, SchemaRead, SchemaWrite)]
pub struct ShredPayload {
    /// Slice header replicated in each shred.
    pub(crate) header: SliceHeader,
    /// Index of this shred within the slice.
    pub(crate) shred_index: ShredIndex,
    /// Raw payload bytes of this shred, part of the erasure-coded slice payload.
    pub(crate) data: Vec<u8>,
}

impl ShredPayload {
    /// Returns the index of this shred within the entire slot.
    #[must_use]
    pub fn index_in_slot(&self) -> usize {
        self.header.slice_index.inner() * TOTAL_SHREDS + *self.shred_index
    }
}

/// A trait for shredding and deshredding.
///
/// Abstracts the process of turning a raw payload of bytes for an entire slice
/// into shreds and turning shreds back into the raw payload of a slice.
pub trait Shredder: Default {
    /// Maximum number of payload bytes that fit into a slice.
    ///
    /// For the regular shredder, this is [`MAX_DATA_PER_SLICE`].
    /// However, this can be less if the specfic shredder adds some overhead.
    const MAX_DATA_SIZE: usize;

    /// When [`Shredder::shred`] is called, how many data shreds will be produced.
    const DATA_OUTPUT_SHREDS: usize;

    /// When [`Shredder::shred`] is called, how many coding shreds will be produced.
    const CODING_OUTPUT_SHREDS: usize;

    /// Splits the given slice into [`TOTAL_SHREDS`] shreds, which depending on
    /// the specific implementation can be any combination of data and coding.
    ///
    /// # Errors
    ///
    /// - Implementations may return an error if the input is invalid or if the
    ///   shredding process fails for any implementation-specific reason.
    /// - Should always return [`ShredError::TooMuchData`] if the `slice` is
    ///   too big, i.e., more than [`Shredder::MAX_DATA_SIZE`] bytes.
    fn shred(
        &mut self,
        slice: Slice,
        sk: &SecretKey,
    ) -> Result<[ValidatedShred; TOTAL_SHREDS], ShredError>;

    /// Puts the given shreds back together into a complete slice.
    ///
    /// Additionally, outputs all [`TOTAL_SHREDS`] reconstructed shreds.
    /// This includes all (potentially data and coding) shreds sent originally.
    ///
    /// # Errors
    ///
    /// - Implementations may return an error if the input is invalid or if the
    ///   deshredding process fails for any implementation-specific reason.
    /// - Should always return [`DeshredError::TooMuchData`] if the reconstructed
    ///   slice is too big, i.e., more than [`Shredder::MAX_DATA_SIZE`] bytes.
    ///
    /// - Any implementation of this needs to make sure to:
    ///     1. Reconstruct all shreds (data and coding) under the Merkle tree.
    ///     2. Verify the entire Merkle tree.
    ///     3. Return [`DeshredError::InvalidMerkleTree`] if this fails.
    fn deshred(
        &mut self,
        shreds: &[Option<ValidatedShred>; TOTAL_SHREDS],
    ) -> Result<(Slice, [ValidatedShred; TOTAL_SHREDS]), DeshredError> {
        let shreds =
            ValidatedShreds::try_new(shreds, Self::DATA_OUTPUT_SHREDS, Self::CODING_OUTPUT_SHREDS)
                .ok_or(DeshredError::InvalidLayout)?;
        self.deshred_validated_shreds(shreds)
    }

    /// The core deshreding implementation that the actual shredders provide.
    ///
    /// NOTE: this is not part of the public API, normally, [`Shredder::deshred()`] should be used.
    fn deshred_validated_shreds(
        &mut self,
        shreds: ValidatedShreds,
    ) -> Result<(Slice, [ValidatedShred; TOTAL_SHREDS]), DeshredError>;
}

/// A shredder that augments the [`DATA_SHREDS`] data shreds with
/// `TOTAL_SHREDS - DATA_SHREDS` coding shreds and outputs both.
pub struct RegularShredder(ReedSolomonCoder);

impl Shredder for RegularShredder {
    const MAX_DATA_SIZE: usize = MAX_DATA_PER_SLICE;
    const DATA_OUTPUT_SHREDS: usize = DATA_SHREDS;
    const CODING_OUTPUT_SHREDS: usize = TOTAL_SHREDS - DATA_SHREDS;

    fn shred(
        &mut self,
        slice: Slice,
        sk: &SecretKey,
    ) -> Result<[ValidatedShred; TOTAL_SHREDS], ShredError> {
        let (header, payload) = slice.deconstruct();
<<<<<<< HEAD
        let raw_shreds = self.0.shred(payload.into())?;
=======
        let raw_shreds = reed_solomon_shred(&payload.to_bytes(), Self::CODING_OUTPUT_SHREDS)?;
>>>>>>> e5791d98
        Ok(data_and_coding_to_output_shreds(header, raw_shreds, sk))
    }

    fn deshred_validated_shreds(
        &mut self,
        shreds: ValidatedShreds,
    ) -> Result<(Slice, [ValidatedShred; TOTAL_SHREDS]), DeshredError> {
        let shreds = shreds.to_shreds();
<<<<<<< HEAD
        let payload = self.0.deshred(shreds)?;
=======
        let payload_bytes = reed_solomon_deshred(shreds, Self::CODING_OUTPUT_SHREDS)?;
        let payload = SlicePayload::from(payload_bytes.as_slice());
>>>>>>> e5791d98

        // deshreding succeeded above, there should be at least one shred in the array so the unwrap() below should be safe
        let any_shred = shreds.iter().find_map(|s| s.as_ref()).unwrap();
        let slice = Slice::from_shreds(payload, any_shred);
        let header = slice.to_header();

        // additional Merkle tree validity check
        let merkle_root = any_shred.merkle_root.clone();
<<<<<<< HEAD
        let (header, payload) = slice.clone().deconstruct();
        let raw_shreds = self.0.shred(payload.into())?;
=======
        let raw_shreds = reed_solomon_shred(&payload_bytes, Self::CODING_OUTPUT_SHREDS)?;
>>>>>>> e5791d98
        let tree = build_merkle_tree(&raw_shreds);
        if tree.get_root() != merkle_root {
            return Err(DeshredError::InvalidMerkleTree);
        }

        // turn reconstructed shreds into output shreds (with root, path, sig)
        let leader_sig = any_shred.merkle_root_sig;
        let reconstructed_shreds =
            create_output_shreds_for_other_leader(header, raw_shreds, tree, leader_sig);

        assert_eq!(reconstructed_shreds.len(), TOTAL_SHREDS);
        Ok((slice, reconstructed_shreds))
    }
}

impl Default for RegularShredder {
    fn default() -> Self {
        Self(ReedSolomonCoder::new(Self::CODING_OUTPUT_SHREDS))
    }
}

/// A shredder that only produces [`TOTAL_SHREDS`] coding shreds.
pub struct CodingOnlyShredder(ReedSolomonCoder);

impl Shredder for CodingOnlyShredder {
    const MAX_DATA_SIZE: usize = MAX_DATA_PER_SLICE;
    const DATA_OUTPUT_SHREDS: usize = 0;
    const CODING_OUTPUT_SHREDS: usize = TOTAL_SHREDS;

    fn shred(
        &mut self,
        slice: Slice,
        sk: &SecretKey,
    ) -> Result<[ValidatedShred; TOTAL_SHREDS], ShredError> {
        let (header, payload) = slice.deconstruct();
<<<<<<< HEAD
        let mut raw_shreds = self.0.shred(payload.into())?;
=======
        let mut raw_shreds = reed_solomon_shred(&payload.to_bytes(), Self::CODING_OUTPUT_SHREDS)?;
>>>>>>> e5791d98
        raw_shreds.data = vec![];
        Ok(data_and_coding_to_output_shreds(header, raw_shreds, sk))
    }

    fn deshred_validated_shreds(
        &mut self,
        shreds: ValidatedShreds,
    ) -> Result<(Slice, [ValidatedShred; TOTAL_SHREDS]), DeshredError> {
        let shreds = shreds.to_shreds();
<<<<<<< HEAD
        let payload = self.0.deshred(shreds)?;
=======
        let payload_bytes = reed_solomon_deshred(shreds, Self::CODING_OUTPUT_SHREDS)?;
        let payload = SlicePayload::from(payload_bytes.as_slice());
>>>>>>> e5791d98

        // deshreding succeeded above, there should be at least one shred in the array so the unwrap() below should be safe
        let any_shred = shreds.iter().find_map(|s| s.as_ref()).unwrap();
        let slice = Slice::from_shreds(payload, any_shred);

        // additional Merkle tree validity check
        let merkle_root = any_shred.merkle_root.clone();
<<<<<<< HEAD
        let (header, payload) = slice.clone().deconstruct();
        let mut raw_shreds = self.0.shred(payload.into())?;
=======
        let mut raw_shreds = reed_solomon_shred(&payload_bytes, Self::CODING_OUTPUT_SHREDS)?;
>>>>>>> e5791d98
        raw_shreds.data = vec![];
        let tree = build_merkle_tree(&raw_shreds);
        if tree.get_root() != merkle_root {
            return Err(DeshredError::InvalidMerkleTree);
        }

        // turn reconstructed shreds into output shreds (with root, path, sig)
        let (header, _payload) = slice.clone().deconstruct();
        let leader_sig = any_shred.merkle_root_sig;
        let reconstructed_shreds =
            create_output_shreds_for_other_leader(header, raw_shreds, tree, leader_sig);

        assert_eq!(reconstructed_shreds.len(), TOTAL_SHREDS);
        Ok((slice, reconstructed_shreds))
    }
}

impl Default for CodingOnlyShredder {
    fn default() -> Self {
        Self(ReedSolomonCoder::new(Self::CODING_OUTPUT_SHREDS))
    }
}

/// A shredder that uses the PETS all-or-nothing construction.
///
/// It outputs `DATA_SHREDS - 1` encrypted data shreds and
/// `TOTAL_SHREDS - DATA_SHREDS + 1` coding shreds.
///
/// See also: <https://arxiv.org/abs/2502.02774>
pub struct PetsShredder(ReedSolomonCoder);

impl Shredder for PetsShredder {
    // needs 16 bytes for symmmetric encryption key
    const MAX_DATA_SIZE: usize = MAX_DATA_PER_SLICE - 16;
    const DATA_OUTPUT_SHREDS: usize = DATA_SHREDS - 1;
    const CODING_OUTPUT_SHREDS: usize = TOTAL_SHREDS - DATA_SHREDS + 1;

    fn shred(
        &mut self,
        slice: Slice,
        sk: &SecretKey,
    ) -> Result<[ValidatedShred; TOTAL_SHREDS], ShredError> {
        let (header, payload) = slice.deconstruct();
        let mut payload: Vec<u8> = payload.into();
        assert!(payload.len() <= Self::MAX_DATA_SIZE);

        let mut rng = rng();
        let mut key = Array::from([0; 16]);
        rng.fill_bytes(&mut key);
        let iv = Array::from([0; 16]);

        let mut cipher = Ctr64LE::<Aes128>::new(&key, &iv);
        cipher.apply_keystream(&mut payload);

        payload.extend_from_slice(&key);
<<<<<<< HEAD
        let mut raw_shreds = self.0.shred(payload)?;
=======
        let mut raw_shreds = reed_solomon_shred(&payload, Self::CODING_OUTPUT_SHREDS)?;
>>>>>>> e5791d98
        // delete data shred containing key
        raw_shreds.data.pop();

        Ok(data_and_coding_to_output_shreds(header, raw_shreds, sk))
    }

    fn deshred_validated_shreds(
        &mut self,
        shreds: ValidatedShreds,
    ) -> Result<(Slice, [ValidatedShred; TOTAL_SHREDS]), DeshredError> {
        let shreds = shreds.to_shreds();
        let mut buffer = self.0.deshred(shreds)?;
        if buffer.len() < 16 {
            return Err(DeshredError::BadEncoding);
        }

        // deshreding succeeded above, there should be at least one shred in the array so the unwrap() below should be safe
        let any_shred = shreds.iter().find_map(|s| s.as_ref()).unwrap();

        // additional Merkle tree validity check
        let merkle_root = any_shred.merkle_root.clone();
        let header = any_shred.payload().header.clone();
<<<<<<< HEAD
        let mut raw_shreds = self.0.shred(buffer.clone())?;
=======
        let mut raw_shreds = reed_solomon_shred(&buffer, Self::CODING_OUTPUT_SHREDS)?;
>>>>>>> e5791d98
        raw_shreds.data.pop();
        let tree = build_merkle_tree(&raw_shreds);
        if tree.get_root() != merkle_root {
            return Err(DeshredError::InvalidMerkleTree);
        }

        // decrypt slice
        let tail = buffer.split_off(buffer.len() - 16);
        let iv = Array::from([0; 16]);
        let key = Array::try_from(tail.as_slice()).expect("tail should have correct length");

        let mut cipher = Ctr64LE::<Aes128>::new(&key, &iv);
        cipher.apply_keystream(&mut buffer);
        let payload = SlicePayload::from(buffer.as_slice());
        let slice = Slice::from_shreds(payload, any_shred);

        // turn reconstructed shreds into output shreds (with root, path, sig)
        let leader_sig = any_shred.merkle_root_sig;
        let reconstructed_shreds =
            create_output_shreds_for_other_leader(header, raw_shreds, tree, leader_sig);

        assert_eq!(reconstructed_shreds.len(), TOTAL_SHREDS);
        Ok((slice, reconstructed_shreds))
    }
}

impl Default for PetsShredder {
    fn default() -> Self {
        Self(ReedSolomonCoder::new(Self::CODING_OUTPUT_SHREDS))
    }
}

/// A shredder that uses the RAONT-RS all-or-nothing construction.
///
/// It outputs [`DATA_SHREDS`] encrypted data shreds and
/// `TOTAL_SHREDS - DATA_SHREDS` coding shreds.
///
/// See also: <https://eprint.iacr.org/2016/1014>
pub struct AontShredder(ReedSolomonCoder);

impl Shredder for AontShredder {
    // needs 16 bytes for symmmetric encryption key
    const MAX_DATA_SIZE: usize = MAX_DATA_PER_SLICE - 16;
    const DATA_OUTPUT_SHREDS: usize = DATA_SHREDS;
    const CODING_OUTPUT_SHREDS: usize = TOTAL_SHREDS - DATA_SHREDS;

    fn shred(
        &mut self,
        slice: Slice,
        sk: &SecretKey,
    ) -> Result<[ValidatedShred; TOTAL_SHREDS], ShredError> {
        let (header, payload) = slice.deconstruct();
        let mut payload: Vec<u8> = payload.into();
        assert!(payload.len() <= Self::MAX_DATA_SIZE);

        let mut rng = rng();
        let mut key = Array::from([0; 16]);
        rng.fill_bytes(&mut key);
        let iv = Array::from([0; 16]);

        let mut cipher = Ctr64LE::<Aes128>::new(&key, &iv);
        cipher.apply_keystream(&mut payload);

        let hash = hash(&payload);
        for i in 0..16 {
            payload.push(hash[i] ^ key[i]);
        }

<<<<<<< HEAD
        let raw_shreds = self.0.shred(payload)?;
=======
        let raw_shreds = reed_solomon_shred(&payload, Self::CODING_OUTPUT_SHREDS)?;
>>>>>>> e5791d98
        Ok(data_and_coding_to_output_shreds(header, raw_shreds, sk))
    }

    fn deshred_validated_shreds(
        &mut self,
        shreds: ValidatedShreds,
    ) -> Result<(Slice, [ValidatedShred; TOTAL_SHREDS]), DeshredError> {
        let shreds = shreds.to_shreds();
        let mut buffer = self.0.deshred(shreds)?;
        if buffer.len() < 16 {
            return Err(DeshredError::BadEncoding);
        }

        // deshreding succeeded above, there should be at least one shred in the array so the unwrap() below should be safe
        let any_shred = shreds.iter().find_map(|s| s.as_ref()).unwrap();

        // additional Merkle tree validity check
        let merkle_root = any_shred.merkle_root.clone();
        let header = any_shred.payload().header.clone();
<<<<<<< HEAD
        let raw_shreds = self.0.shred(buffer.clone())?;
=======
        let raw_shreds = reed_solomon_shred(&buffer, Self::CODING_OUTPUT_SHREDS)?;
>>>>>>> e5791d98
        let tree = build_merkle_tree(&raw_shreds);
        if tree.get_root() != merkle_root {
            return Err(DeshredError::InvalidMerkleTree);
        }

        // decrypt slice
        let tail = buffer.split_off(buffer.len() - 16);
        let hash = hash(&buffer);

        let iv = Array::from([0; 16]);
        let mut key = Array::try_from(tail.as_slice()).unwrap();
        for i in 0..16 {
            key[i] ^= hash[i];
        }

        let mut cipher = Ctr64LE::<Aes128>::new(&key, &iv);
        cipher.apply_keystream(&mut buffer);
        let payload = SlicePayload::from(buffer.as_slice());
        let slice = Slice::from_shreds(payload, any_shred);

        // turn reconstructed shreds into output shreds (with root, path, sig)
        let leader_sig = any_shred.merkle_root_sig;
        let reconstructed_shreds =
            create_output_shreds_for_other_leader(header, raw_shreds, tree, leader_sig);

        assert_eq!(reconstructed_shreds.len(), TOTAL_SHREDS);
        Ok((slice, reconstructed_shreds))
    }
}

impl Default for AontShredder {
    fn default() -> Self {
        Self(ReedSolomonCoder::new(Self::CODING_OUTPUT_SHREDS))
    }
}

/// Generates the Merkle tree, signs the root, and outputs shreds.
///
/// Each returned shred contains the Merkle root, its own path and the signature.
fn data_and_coding_to_output_shreds(
    header: SliceHeader,
    raw_shreds: RawShreds,
    sk: &SecretKey,
) -> [ValidatedShred; TOTAL_SHREDS] {
    let tree = build_merkle_tree(&raw_shreds);
    let merkle_root = tree.get_root();
    let merkle_root_sig = sk.sign(merkle_root.as_ref());

    let convert = |shred_index: ShredIndex, data: Vec<u8>| -> (SliceProof, ShredPayload) {
        let merkle_path = tree.create_proof(*shred_index);
        let payload = ShredPayload {
            header: header.clone(),
            shred_index,
            data,
        };
        (merkle_path, payload)
    };
    let num_data = raw_shreds.data.len();
    let data = raw_shreds
        .data
        .into_iter()
        .enumerate()
        .map(|(shred_index, d)| {
            let shred_index = ShredIndex::new(shred_index).unwrap();
            let (merkle_path, payload) = convert(shred_index, d);
            (merkle_path, ShredPayloadType::Data(payload))
        });
    let coding = raw_shreds
        .coding
        .into_iter()
        .enumerate()
        .map(|(offset, c)| {
            let shred_index = num_data + offset;
            let shred_index = ShredIndex::new(shred_index).unwrap();
            let (merkle_path, payload) = convert(shred_index, c);
            (merkle_path, ShredPayloadType::Coding(payload))
        });
    data.chain(coding)
        .map(|(merkle_path, payload)| {
            ValidatedShred::new_validated(Shred {
                payload_type: payload,
                merkle_root: merkle_root.clone(),
                merkle_root_sig,
                merkle_path,
            })
        })
        .collect::<Vec<_>>()
        .try_into()
        .unwrap()
}

/// Puts the root, path, and signature of the leader into shreds.
///
/// This is analogous to [`data_and_coding_to_output_shreds`], but for another leader.
/// Instead of signing the root, copies the existing signature from another shred.
/// Also, requires the Merkle tree to already be calculated from reconstructed shreds.
///
/// Each returned shred contains the Merkle root, its own path and the signature.
fn create_output_shreds_for_other_leader(
    header: SliceHeader,
    raw_shreds: RawShreds,
    tree: SliceMerkleTree,
    leader_signature: Signature,
) -> [ValidatedShred; TOTAL_SHREDS] {
    let convert = |shred_index: ShredIndex, data: Vec<u8>| -> (SliceProof, ShredPayload) {
        let merkle_path = tree.create_proof(*shred_index);
        let payload = ShredPayload {
            header: header.clone(),
            shred_index,
            data,
        };
        (merkle_path, payload)
    };
    let num_data = raw_shreds.data.len();
    let data = raw_shreds
        .data
        .into_iter()
        .enumerate()
        .map(|(shred_index, d)| {
            let shred_index = ShredIndex::new(shred_index).unwrap();
            let (merkle_path, payload) = convert(shred_index, d);
            (merkle_path, ShredPayloadType::Data(payload))
        });
    let coding = raw_shreds
        .coding
        .into_iter()
        .enumerate()
        .map(|(offset, c)| {
            let shred_index = num_data + offset;
            let shred_index = ShredIndex::new(shred_index).unwrap();
            let (merkle_path, payload) = convert(shred_index, c);
            (merkle_path, ShredPayloadType::Coding(payload))
        });
    let merkle_root = tree.get_root().clone();
    data.chain(coding)
        .map(|(merkle_path, payload)| {
            ValidatedShred::new_validated(Shred {
                payload_type: payload,
                merkle_root: merkle_root.clone(),
                merkle_root_sig: leader_signature,
                merkle_path,
            })
        })
        .collect::<Vec<_>>()
        .try_into()
        .unwrap()
}

/// Builds the Merkle tree for a slice, where the leaves are the given shreds.
fn build_merkle_tree(raw_shreds: &RawShreds) -> SliceMerkleTree {
    // zero-allocation chaining of slices
    let leaves = raw_shreds.data.iter().chain(&raw_shreds.coding);
    MerkleTree::new(leaves)
}

#[cfg(test)]
mod tests {
    use color_eyre::Result;

    use super::*;
    use crate::types::slice::create_slice_with_invalid_txs;

    /// Constructs a valid layout of `Shred`s from the input.
    fn into_array(shreds: &[ValidatedShred]) -> [Option<ValidatedShred>; TOTAL_SHREDS] {
        assert!(shreds.len() <= TOTAL_SHREDS);
        let mut ret = [const { None }; TOTAL_SHREDS];
        for shred in shreds {
            ret[*shred.payload().shred_index] = Some(shred.clone());
        }
        ret
    }

    #[test]
    fn regular_shredding() -> Result<()> {
        let mut shredder = RegularShredder::default();
        let sk = SecretKey::new(&mut rng());
        let mut slice = create_slice_with_invalid_txs(MAX_DATA_PER_SLICE);
        let shreds = shredder.shred(slice.clone(), &sk)?;
        assert_eq!(shreds.len(), TOTAL_SHREDS);

        // restore from all shreds
        let all = into_array(&shreds);
        let (slice_restored, _) = shredder.deshred(&all)?;
        slice.merkle_root = slice_restored.merkle_root.clone();
        assert_eq!(slice_restored, slice);

        // restore only from data shreds
        let coding = into_array(&shreds[..DATA_SHREDS]);
        let (slice_restored, _) = shredder.deshred(&coding)?;
        assert_eq!(slice_restored, slice);

        // restore using as many coding shreds as possible
        let data = into_array(&shreds[TOTAL_SHREDS - DATA_SHREDS..]);
        let (slice_restored, _) = shredder.deshred(&data)?;
        assert_eq!(slice_restored, slice);

        // restore from non-consecutive shreds
        let nc_shreds = [&shreds[..1], &shreds[DATA_SHREDS + 1..]].concat();
        let nc_shreds = into_array(&nc_shreds);
        let (slice_restored, _) = shredder.deshred(&nc_shreds)?;
        assert_eq!(slice_restored, slice);

        // restore from half coding / half data shreds
        let start = DATA_SHREDS / 2;
        let end = DATA_SHREDS / 2 + DATA_SHREDS;
        let input = into_array(&shreds[start..end]);
        let (slice_restored, _) = shredder.deshred(&input)?;
        assert_eq!(slice_restored, slice);

        // restore from all but one shred
        let input = into_array(&shreds[1..]);
        let (slice_restored, _) = shredder.deshred(&input)?;
        assert_eq!(slice_restored, slice);

        // cannot restore from one shred
        let input = into_array(&shreds[..1]);
        let result = shredder.deshred(&input);
        assert_eq!(result.err(), Some(DeshredError::NotEnoughShreds));

        // cannot restore from too few shreds
        let input = into_array(&shreds[..DATA_SHREDS - 1]);
        let result = shredder.deshred(&input);
        assert_eq!(result.err(), Some(DeshredError::NotEnoughShreds));

        Ok(())
    }

    #[test]
    fn coding_only_shredding() -> Result<()> {
        let mut shredder = CodingOnlyShredder::default();
        let sk = SecretKey::new(&mut rng());
        let mut slice = create_slice_with_invalid_txs(MAX_DATA_PER_SLICE);
        let shreds = shredder.shred(slice.clone(), &sk)?;
        assert_eq!(shreds.len(), TOTAL_SHREDS);

        // restore from all shreds
        let input = into_array(&shreds);
        let (slice_restored, _) = shredder.deshred(&input)?;
        slice.merkle_root = slice_restored.merkle_root.clone();
        assert_eq!(slice_restored, slice);

        // restore from just enough shreds
        let input = into_array(&shreds[..DATA_SHREDS]);
        let (slice_restored, _) = shredder.deshred(&input)?;
        assert_eq!(slice_restored, slice);

        // restore from non-consecutive shreds
        let nc_shreds = [&shreds[..1], &shreds[DATA_SHREDS + 1..]].concat();
        let input = into_array(&nc_shreds);
        let (slice_restored, _) = shredder.deshred(&input)?;
        assert_eq!(slice_restored, slice);

        // restore from all but one shred
        let input = into_array(&shreds[1..]);
        let (slice_restored, _) = shredder.deshred(&input)?;
        assert_eq!(slice_restored, slice);

        // cannot restore from one shred
        let input = into_array(&shreds[..1]);
        let result = shredder.deshred(&input);
        assert_eq!(result.err(), Some(DeshredError::NotEnoughShreds));

        // cannot restore from too few shreds
        let input = into_array(&shreds[..DATA_SHREDS - 1]);
        let result = shredder.deshred(&input);
        assert_eq!(result.err(), Some(DeshredError::NotEnoughShreds));

        Ok(())
    }

    #[test]
    fn aont_shredding() -> Result<()> {
        let mut shredder = AontShredder::default();
        let sk = SecretKey::new(&mut rng());
        let mut slice = create_slice_with_invalid_txs(MAX_DATA_PER_SLICE - 16);
        let shreds = shredder.shred(slice.clone(), &sk)?;
        assert_eq!(shreds.len(), TOTAL_SHREDS);

        // restore from all shreds
        let input = into_array(&shreds);
        let (slice_restored, _) = shredder.deshred(&input)?;
        slice.merkle_root = slice_restored.merkle_root.clone();
        assert_eq!(slice_restored, slice);

        // restore from just enough shreds
        let input = into_array(&shreds[..DATA_SHREDS]);
        let (slice_restored, _) = shredder.deshred(&input)?;
        assert_eq!(slice_restored, slice);

        // restore from non-consecutive shreds
        let nc_shreds = [&shreds[..1], &shreds[DATA_SHREDS + 1..]].concat();
        let input = into_array(&nc_shreds);
        let (slice_restored, _) = shredder.deshred(&input)?;
        assert_eq!(slice_restored, slice);

        // restore from half coding / half data shreds
        let start = DATA_SHREDS / 2;
        let end = DATA_SHREDS / 2 + DATA_SHREDS;
        let input = into_array(&shreds[start..end]);
        let (slice_restored, _) = shredder.deshred(&input)?;
        assert_eq!(slice_restored, slice);

        // restore from all but one shred
        let input = into_array(&shreds[1..]);
        let (slice_restored, _) = shredder.deshred(&input)?;
        assert_eq!(slice_restored, slice);

        // cannot restore from one shred
        let input = into_array(&shreds[..1]);
        let result = shredder.deshred(&input);
        assert_eq!(result.err(), Some(DeshredError::NotEnoughShreds));

        // cannot restore from too few shreds
        let input = into_array(&shreds[..DATA_SHREDS - 1]);
        let result = shredder.deshred(&input);
        assert_eq!(result.err(), Some(DeshredError::NotEnoughShreds));

        Ok(())
    }

    #[test]
    fn pets_shredding() -> Result<()> {
        let mut shredder = PetsShredder::default();
        let sk = SecretKey::new(&mut rng());
        let mut slice = create_slice_with_invalid_txs(MAX_DATA_PER_SLICE - 16);
        let shreds = shredder.shred(slice.clone(), &sk)?;
        assert_eq!(shreds.len(), TOTAL_SHREDS);

        // restore from all shreds
        let input = into_array(&shreds);
        let (slice_restored, _) = shredder.deshred(&input)?;
        slice.merkle_root = slice_restored.merkle_root.clone();
        assert_eq!(slice_restored, slice);

        // restore from just enough shreds
        let input = into_array(&shreds[..DATA_SHREDS]);
        let (slice_restored, _) = shredder.deshred(&input)?;
        assert_eq!(slice_restored, slice);

        // restore from non-consecutive shreds
        let nc_shreds = [&shreds[..1], &shreds[DATA_SHREDS + 1..]].concat();
        let input = into_array(&nc_shreds);
        let (slice_restored, _) = shredder.deshred(&input)?;
        assert_eq!(slice_restored, slice);

        // restore from half coding / half data shreds
        let start = DATA_SHREDS / 2;
        let end = DATA_SHREDS / 2 + DATA_SHREDS;
        let input = into_array(&shreds[start..end]);
        let (slice_restored, _) = shredder.deshred(&input)?;
        assert_eq!(slice_restored, slice);

        // restore from all but one shred
        let input = into_array(&shreds[1..]);
        let (slice_restored, _) = shredder.deshred(&input)?;
        assert_eq!(slice_restored, slice);

        // cannot restore from one shred
        let input = into_array(&shreds[..1]);
        let result = shredder.deshred(&input);
        assert_eq!(result.err(), Some(DeshredError::NotEnoughShreds));

        // cannot restore from too few shreds
        let input = into_array(&shreds[..DATA_SHREDS - 1]);
        let result = shredder.deshred(&input);
        assert_eq!(result.err(), Some(DeshredError::NotEnoughShreds));

        Ok(())
    }
}<|MERGE_RESOLUTION|>--- conflicted
+++ resolved
@@ -52,12 +52,8 @@
 /// Maximum number of bytes an entire slice can hold, incl. padding.
 pub const MAX_DATA_PER_SLICE_AFTER_PADDING: usize = DATA_SHREDS * MAX_DATA_PER_SHRED;
 /// Maximum number of payload bytes a slice can hold.
-<<<<<<< HEAD
-pub const MAX_DATA_PER_SLICE: usize = MAX_DATA_PER_SLICE_AFTER_PADDING - 8;
-=======
 /// Our padding scheme requires that you leave at least one byte of padding.
 pub const MAX_DATA_PER_SLICE: usize = MAX_DATA_PER_SLICE_AFTER_PADDING - 1;
->>>>>>> e5791d98
 
 /// Errors that may occur during shredding.
 #[derive(Clone, Copy, Debug, PartialEq, Eq, Error)]
@@ -268,11 +264,7 @@
         sk: &SecretKey,
     ) -> Result<[ValidatedShred; TOTAL_SHREDS], ShredError> {
         let (header, payload) = slice.deconstruct();
-<<<<<<< HEAD
-        let raw_shreds = self.0.shred(payload.into())?;
-=======
-        let raw_shreds = reed_solomon_shred(&payload.to_bytes(), Self::CODING_OUTPUT_SHREDS)?;
->>>>>>> e5791d98
+        let raw_shreds = self.0.shred(&payload.to_bytes())?;
         Ok(data_and_coding_to_output_shreds(header, raw_shreds, sk))
     }
 
@@ -281,12 +273,8 @@
         shreds: ValidatedShreds,
     ) -> Result<(Slice, [ValidatedShred; TOTAL_SHREDS]), DeshredError> {
         let shreds = shreds.to_shreds();
-<<<<<<< HEAD
-        let payload = self.0.deshred(shreds)?;
-=======
-        let payload_bytes = reed_solomon_deshred(shreds, Self::CODING_OUTPUT_SHREDS)?;
+        let payload_bytes = self.0.deshred(shreds)?;
         let payload = SlicePayload::from(payload_bytes.as_slice());
->>>>>>> e5791d98
 
         // deshreding succeeded above, there should be at least one shred in the array so the unwrap() below should be safe
         let any_shred = shreds.iter().find_map(|s| s.as_ref()).unwrap();
@@ -295,12 +283,7 @@
 
         // additional Merkle tree validity check
         let merkle_root = any_shred.merkle_root.clone();
-<<<<<<< HEAD
-        let (header, payload) = slice.clone().deconstruct();
-        let raw_shreds = self.0.shred(payload.into())?;
-=======
-        let raw_shreds = reed_solomon_shred(&payload_bytes, Self::CODING_OUTPUT_SHREDS)?;
->>>>>>> e5791d98
+        let raw_shreds = self.0.shred(&payload_bytes)?;
         let tree = build_merkle_tree(&raw_shreds);
         if tree.get_root() != merkle_root {
             return Err(DeshredError::InvalidMerkleTree);
@@ -336,11 +319,7 @@
         sk: &SecretKey,
     ) -> Result<[ValidatedShred; TOTAL_SHREDS], ShredError> {
         let (header, payload) = slice.deconstruct();
-<<<<<<< HEAD
-        let mut raw_shreds = self.0.shred(payload.into())?;
-=======
-        let mut raw_shreds = reed_solomon_shred(&payload.to_bytes(), Self::CODING_OUTPUT_SHREDS)?;
->>>>>>> e5791d98
+        let mut raw_shreds = self.0.shred(&payload.to_bytes())?;
         raw_shreds.data = vec![];
         Ok(data_and_coding_to_output_shreds(header, raw_shreds, sk))
     }
@@ -350,12 +329,8 @@
         shreds: ValidatedShreds,
     ) -> Result<(Slice, [ValidatedShred; TOTAL_SHREDS]), DeshredError> {
         let shreds = shreds.to_shreds();
-<<<<<<< HEAD
-        let payload = self.0.deshred(shreds)?;
-=======
-        let payload_bytes = reed_solomon_deshred(shreds, Self::CODING_OUTPUT_SHREDS)?;
+        let payload_bytes = self.0.deshred(shreds)?;
         let payload = SlicePayload::from(payload_bytes.as_slice());
->>>>>>> e5791d98
 
         // deshreding succeeded above, there should be at least one shred in the array so the unwrap() below should be safe
         let any_shred = shreds.iter().find_map(|s| s.as_ref()).unwrap();
@@ -363,12 +338,7 @@
 
         // additional Merkle tree validity check
         let merkle_root = any_shred.merkle_root.clone();
-<<<<<<< HEAD
-        let (header, payload) = slice.clone().deconstruct();
-        let mut raw_shreds = self.0.shred(payload.into())?;
-=======
-        let mut raw_shreds = reed_solomon_shred(&payload_bytes, Self::CODING_OUTPUT_SHREDS)?;
->>>>>>> e5791d98
+        let mut raw_shreds = self.0.shred(&payload_bytes)?;
         raw_shreds.data = vec![];
         let tree = build_merkle_tree(&raw_shreds);
         if tree.get_root() != merkle_root {
@@ -424,11 +394,7 @@
         cipher.apply_keystream(&mut payload);
 
         payload.extend_from_slice(&key);
-<<<<<<< HEAD
-        let mut raw_shreds = self.0.shred(payload)?;
-=======
-        let mut raw_shreds = reed_solomon_shred(&payload, Self::CODING_OUTPUT_SHREDS)?;
->>>>>>> e5791d98
+        let mut raw_shreds = self.0.shred(&payload)?;
         // delete data shred containing key
         raw_shreds.data.pop();
 
@@ -451,11 +417,7 @@
         // additional Merkle tree validity check
         let merkle_root = any_shred.merkle_root.clone();
         let header = any_shred.payload().header.clone();
-<<<<<<< HEAD
-        let mut raw_shreds = self.0.shred(buffer.clone())?;
-=======
-        let mut raw_shreds = reed_solomon_shred(&buffer, Self::CODING_OUTPUT_SHREDS)?;
->>>>>>> e5791d98
+        let mut raw_shreds = self.0.shred(&buffer)?;
         raw_shreds.data.pop();
         let tree = build_merkle_tree(&raw_shreds);
         if tree.get_root() != merkle_root {
@@ -524,11 +486,7 @@
             payload.push(hash[i] ^ key[i]);
         }
 
-<<<<<<< HEAD
-        let raw_shreds = self.0.shred(payload)?;
-=======
-        let raw_shreds = reed_solomon_shred(&payload, Self::CODING_OUTPUT_SHREDS)?;
->>>>>>> e5791d98
+        let raw_shreds = self.0.shred(&payload)?;
         Ok(data_and_coding_to_output_shreds(header, raw_shreds, sk))
     }
 
@@ -548,11 +506,7 @@
         // additional Merkle tree validity check
         let merkle_root = any_shred.merkle_root.clone();
         let header = any_shred.payload().header.clone();
-<<<<<<< HEAD
-        let raw_shreds = self.0.shred(buffer.clone())?;
-=======
-        let raw_shreds = reed_solomon_shred(&buffer, Self::CODING_OUTPUT_SHREDS)?;
->>>>>>> e5791d98
+        let raw_shreds = self.0.shred(&buffer)?;
         let tree = build_merkle_tree(&raw_shreds);
         if tree.get_root() != merkle_root {
             return Err(DeshredError::InvalidMerkleTree);
