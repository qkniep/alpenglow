--- conflicted
+++ resolved
@@ -349,25 +349,12 @@
         let any_shred = shreds.iter().find_map(|s| s.as_ref()).unwrap();
 
         // additional Merkle tree validity check
-<<<<<<< HEAD
         let merkle_root = any_shred.merkle_root;
         let header = any_shred.payload().header.clone();
-        let (mut data, coding) = reed_solomon_shred(
-            header,
-            buffer.clone(),
-            DATA_SHREDS,
-            TOTAL_SHREDS - DATA_SHREDS + 1,
-        )?;
-        data.pop();
-        let tree = build_merkle_tree(&data, &coding);
-=======
-        let merkle_root = shreds[0].merkle_root;
-        let header = shreds[0].payload().header.clone();
         let mut raw_shreds =
             reed_solomon_shred(buffer.clone(), DATA_SHREDS, TOTAL_SHREDS - DATA_SHREDS + 1)?;
         raw_shreds.data.pop();
         let tree = build_merkle_tree(&raw_shreds);
->>>>>>> be58ff52
         if tree.get_root() != merkle_root {
             return Err(DeshredError::InvalidMerkleTree);
         }
@@ -438,23 +425,11 @@
         let any_shred = shreds.iter().find_map(|s| s.as_ref()).unwrap();
 
         // additional Merkle tree validity check
-<<<<<<< HEAD
         let merkle_root = any_shred.merkle_root;
         let header = any_shred.payload().header.clone();
-        let (data, coding) = reed_solomon_shred(
-            header,
-            buffer.clone(),
-            DATA_SHREDS,
-            TOTAL_SHREDS - DATA_SHREDS,
-        )?;
-        let tree = build_merkle_tree(&data, &coding);
-=======
-        let merkle_root = shreds[0].merkle_root;
-        let header = shreds[0].payload().header.clone();
         let raw_shreds =
             reed_solomon_shred(buffer.clone(), DATA_SHREDS, TOTAL_SHREDS - DATA_SHREDS)?;
         let tree = build_merkle_tree(&raw_shreds);
->>>>>>> be58ff52
         if tree.get_root() != merkle_root {
             return Err(DeshredError::InvalidMerkleTree);
         }
@@ -494,50 +469,20 @@
     header: SliceHeader,
     raw_shreds: RawShreds,
     sk: &SecretKey,
-<<<<<<< HEAD
 ) -> [ValidatedShred; TOTAL_SHREDS] {
-    assert_eq!(data.len() + coding.len(), TOTAL_SHREDS);
-    let mut shreds = Vec::with_capacity(data.len() + coding.len());
-    let num_data_shreds = data.len();
-
-    let tree = build_merkle_tree(&data, &coding);
-    let merkle_root = tree.get_root();
-    let sig = sk.sign(&merkle_root);
-
-    for d in data {
-        let merkle_path = tree.create_proof(*d.0.shred_index);
-        shreds.push(ValidatedShred::new_validated(Shred {
-            payload_type: ShredPayloadType::Data(d.0),
-            merkle_root,
-            merkle_root_sig: sig,
-            merkle_path,
-        }));
-    }
-    for mut c in coding {
-        // based on assertion above, this unwrap() should be safe
-        c.0.shred_index = ShredIndex::new(*c.0.shred_index + num_data_shreds).unwrap();
-        let merkle_path = tree.create_proof(*c.0.shred_index);
-        shreds.push(ValidatedShred::new_validated(Shred {
-            payload_type: ShredPayloadType::Coding(c.0),
-            merkle_root,
-            merkle_root_sig: sig,
-            merkle_path,
-        }));
-    }
-
-    // based on assertion above, this unwrap() should be safe
-    shreds.try_into().unwrap()
-=======
-) -> Vec<ValidatedShred> {
+    assert_eq!(
+        raw_shreds.data.len() + raw_shreds.coding.len(),
+        TOTAL_SHREDS
+    );
     let tree = build_merkle_tree(&raw_shreds);
     let merkle_root = tree.get_root();
     let merkle_root_sig = sk.sign(&merkle_root);
 
-    let convert = |index_in_slice: usize, data: Vec<u8>| -> (Vec<[u8; 32]>, ShredPayload) {
-        let merkle_path = tree.create_proof(index_in_slice);
+    let convert = |shred_index: ShredIndex, data: Vec<u8>| -> (Vec<[u8; 32]>, ShredPayload) {
+        let merkle_path = tree.create_proof(*shred_index);
         let payload = ShredPayload {
             header: header.clone(),
-            index_in_slice,
+            shred_index,
             data: data.into(),
         };
         (merkle_path, payload)
@@ -547,8 +492,9 @@
         .data
         .into_iter()
         .enumerate()
-        .map(|(index_in_slice, d)| {
-            let (merkle_path, payload) = convert(index_in_slice, d);
+        .map(|(shred_index, d)| {
+            let shred_index = ShredIndex::new(shred_index).unwrap();
+            let (merkle_path, payload) = convert(shred_index, d);
             (merkle_path, ShredPayloadType::Data(payload))
         });
     let coding = raw_shreds
@@ -556,8 +502,9 @@
         .into_iter()
         .enumerate()
         .map(|(offset, c)| {
-            let index_in_slice = num_data + offset;
-            let (merkle_path, payload) = convert(index_in_slice, c);
+            let shred_index = num_data + offset;
+            let shred_index = ShredIndex::new(shred_index).unwrap();
+            let (merkle_path, payload) = convert(shred_index, c);
             (merkle_path, ShredPayloadType::Coding(payload))
         });
     data.chain(coding)
@@ -569,8 +516,9 @@
                 merkle_path,
             })
         })
-        .collect()
->>>>>>> be58ff52
+        .collect::<Vec<_>>()
+        .try_into()
+        .unwrap()
 }
 
 /// Puts the root, path, and signature of the leader into shreds.
@@ -589,45 +537,12 @@
     raw_shreds: RawShreds,
     tree: MerkleTree,
     leader_signature: Signature,
-<<<<<<< HEAD
 ) -> [ValidatedShred; TOTAL_SHREDS] {
-    assert_eq!(data.len() + coding.len(), TOTAL_SHREDS);
-    let mut shreds = Vec::with_capacity(data.len() + coding.len());
-    let num_data_shreds = data.len();
-    let merkle_root = tree.get_root();
-
-    for d in data {
-        let merkle_path = tree.create_proof(*d.0.shred_index);
-        let shred = Shred {
-            payload_type: ShredPayloadType::Data(d.0),
-            merkle_root,
-            merkle_root_sig: leader_signature,
-            merkle_path,
-        };
-        shreds.push(ValidatedShred::new_validated(shred));
-    }
-    for mut c in coding {
-        // based on assertion above, this unwrap() should be safe
-        c.0.shred_index = ShredIndex::new(*c.0.shred_index + num_data_shreds).unwrap();
-        let merkle_path = tree.create_proof(*c.0.shred_index);
-        let shred = Shred {
-            payload_type: ShredPayloadType::Coding(c.0),
-            merkle_root,
-            merkle_root_sig: leader_signature,
-            merkle_path,
-        };
-        shreds.push(ValidatedShred::new_validated(shred));
-    }
-
-    // based on assertion above, this unwrap() should be safe
-    shreds.try_into().unwrap()
-=======
-) -> Vec<ValidatedShred> {
-    let convert = |index_in_slice: usize, data: Vec<u8>| -> (Vec<[u8; 32]>, ShredPayload) {
-        let merkle_path = tree.create_proof(index_in_slice);
+    let convert = |shred_index: ShredIndex, data: Vec<u8>| -> (Vec<[u8; 32]>, ShredPayload) {
+        let merkle_path = tree.create_proof(*shred_index);
         let payload = ShredPayload {
             header: header.clone(),
-            index_in_slice,
+            shred_index,
             data: data.into(),
         };
         (merkle_path, payload)
@@ -637,8 +552,9 @@
         .data
         .into_iter()
         .enumerate()
-        .map(|(index_in_slice, d)| {
-            let (merkle_path, payload) = convert(index_in_slice, d);
+        .map(|(shred_index, d)| {
+            let shred_index = ShredIndex::new(shred_index).unwrap();
+            let (merkle_path, payload) = convert(shred_index, d);
             (merkle_path, ShredPayloadType::Data(payload))
         });
     let coding = raw_shreds
@@ -646,8 +562,9 @@
         .into_iter()
         .enumerate()
         .map(|(offset, c)| {
-            let index_in_slice = num_data + offset;
-            let (merkle_path, payload) = convert(index_in_slice, c);
+            let shred_index = num_data + offset;
+            let shred_index = ShredIndex::new(shred_index).unwrap();
+            let (merkle_path, payload) = convert(shred_index, c);
             (merkle_path, ShredPayloadType::Coding(payload))
         });
     let merkle_root = tree.get_root();
@@ -660,8 +577,9 @@
                 merkle_path,
             })
         })
-        .collect()
->>>>>>> be58ff52
+        .collect::<Vec<_>>()
+        .try_into()
+        .unwrap()
 }
 
 /// Builds the Merkle tree for a slice, where the leaves are the given shreds.
