// Copyright (c) Anza Technology, Inc.
// SPDX-License-Identifier: Apache-2.0

//! Block production, leader-side of the consensus protocol.

use std::sync::Arc;
use std::time::{Duration, Instant};

use color_eyre::Result;
use either::Either;
use fastrace::Span;
use log::{debug, info, warn};
use static_assertions::const_assert;
use tokio::pin;
use tokio::sync::{RwLock, oneshot};
use tokio::time::sleep;
use tokio_util::sync::CancellationToken;

use crate::consensus::{Blockstore, EpochInfo, Pool};
use crate::crypto::merkle::{BlockHash, MerkleRoot};
use crate::crypto::{Hash, signature};
use crate::network::{Network, TransactionNetwork};
use crate::shredder::{MAX_DATA_PER_SLICE, RegularShredder, Shredder};
use crate::types::{Slice, SliceHeader, SliceIndex, SlicePayload, Slot};
use crate::{BlockId, Disseminator, MAX_TRANSACTION_SIZE};

/// Produces blocks from transactions and dissminates them.
///
/// This is the leader's side of the consensus protocol.
/// Produces blocks in accordance with the consensus protocol's timeouts.
/// Receives transactions from clients via a [`Network`] instance and packs them into blocks.
/// Finished blocks are shredded and disseminated via a [`Disseminator`] instance.
pub(super) struct BlockProducer<D: Disseminator, T: Network> {
    /// Own validator's secret key (used e.g. for block production).
    /// This is not the same as the voting secret key, which is held by [`super::Votor`].
    secret_key: signature::SecretKey,
    /// Other validators' info.
    epoch_info: Arc<EpochInfo>,

    /// Blockstore for storing raw block data.
    blockstore: Arc<RwLock<Box<dyn Blockstore + Send + Sync>>>,
    /// Pool of votes and certificates.
    pool: Arc<RwLock<Box<dyn Pool + Send + Sync>>>,

    /// Block dissemination network protocol for shreds.
    disseminator: Arc<D>,
    /// Network connection to receive transactions from clients.
    txs_receiver: T,

    /// Indicates whether the node is shutting down.
    cancel_token: CancellationToken,

    /// Should be set to [`super::DELTA_BLOCK`] in production.
    /// Stored as a field to aid in testing.
    delta_block: Duration,
    /// Should be set to [`super::DELTA_FIRST_SLICE`] in production.
    /// Stored as a field to aid in testing.
    delta_first_slice: Duration,
}

impl<D, T> BlockProducer<D, T>
where
    D: Disseminator,
    T: TransactionNetwork,
{
    #[allow(clippy::too_many_arguments)]
    pub(super) fn new(
        secret_key: signature::SecretKey,
        epoch_info: Arc<EpochInfo>,
        disseminator: Arc<D>,
        txs_receiver: T,
        blockstore: Arc<RwLock<Box<dyn Blockstore + Send + Sync>>>,
        pool: Arc<RwLock<Box<dyn Pool + Send + Sync>>>,
        cancel_token: CancellationToken,
        delta_block: Duration,
        delta_first_slice: Duration,
    ) -> Self {
        assert!(delta_block >= delta_first_slice);
        Self {
            secret_key,
            epoch_info,
            blockstore,
            pool,
            disseminator,
            txs_receiver,
            cancel_token,
            delta_block,
            delta_first_slice,
        }
    }

    /// Handles the leader side of the consensus protocol.
    ///
    /// Once all previous blocks have been notarized or skipped and the next
    /// slot belongs to our leader window, we will produce a block.
    pub(super) async fn block_production_loop(&self) -> Result<()> {
        for first_slot_in_window in Slot::windows() {
            if self.cancel_token.is_cancelled() {
                break;
            }

            let last_slot_in_window = first_slot_in_window.last_slot_in_window();

            // don't do anything if we are not the leader
            let leader = self.epoch_info.leader(first_slot_in_window);
            if leader.id != self.epoch_info.own_id {
                debug!(
                    "[val {}] not producing in window {first_slot_in_window}..{last_slot_in_window}, not leader",
                    self.epoch_info.own_id
                );
                continue;
            }

            // wait for ParentReady or block in previous slot
            let slot_ready = wait_for_first_slot(
                self.pool.clone(),
                self.blockstore.clone(),
                first_slot_in_window,
            )
            .await;

            // produce first block
            let start = Instant::now();
            let mut block_id = match slot_ready {
                SlotReady::Skip => {
                    warn!(
                        "not producing in window {first_slot_in_window}..{last_slot_in_window}, saw later finalization"
                    );
                    continue;
                }
                SlotReady::Ready(parent) => {
                    if first_slot_in_window.is_genesis() {
                        // genesis block is already produced so skip it
                        (first_slot_in_window, Hash::default().into())
                    } else {
                        self.produce_block_parent_ready(first_slot_in_window, parent)
                            .await?
                    }
                }
                SlotReady::ParentReadyNotSeen(parent, channel) => {
                    self.produce_block_parent_not_ready(first_slot_in_window, parent, channel)
                        .await?
                }
            };
            debug!(
                "produced block {} in {} ms",
                first_slot_in_window,
                start.elapsed().as_millis()
            );

            // produce remaining blocks
            for slot in first_slot_in_window.slots_in_window().skip(1) {
                let start = Instant::now();
                block_id = self.produce_block_parent_ready(slot, block_id).await?;
                debug!(
                    "produced block {} in {} ms",
                    slot,
                    start.elapsed().as_millis()
                );
            }
        }

        Ok(())
    }

    /// Produces a block in the situation where we have not yet seen the `ParentReady` event.
    ///
    /// The `parent_block_id` refers to the block of the previous slot which may end up not being the actualy parent of the block.
    pub(super) async fn produce_block_parent_not_ready(
        &self,
        slot: Slot,
        parent_block_id: BlockId,
        mut parent_ready_receiver: oneshot::Receiver<BlockId>,
    ) -> Result<BlockId> {
        let _slot_span = Span::enter_with_local_parent(format!("slot {slot}"));
        let (parent_slot, parent_hash) = &parent_block_id;
        assert_eq!(*parent_slot, slot.prev());
        assert!(slot.is_start_of_window());
        info!(
            "optimistically producing block in slot {} with parent {} in slot {}",
            slot,
            &hex::encode(parent_hash.as_hash())[..8],
            *parent_slot,
        );

        // only start the DELTA_BLOCK timer once the ParentReady event is seen
        let mut duration_left = Duration::MAX;
        for slice_index in SliceIndex::all() {
            let parent = if slice_index.is_first() {
                Some(parent_block_id.clone())
            } else {
                None
            };

            let time_for_slice = if slice_index.is_first() {
                // make sure first slice is produced on time
                // TODO: this can be made more accurate, only needed if production of first slice
                // still takes more than delta_first_slice after we saw ParentReady, not if:
                // 1. first slice is produced before ParentReady is seen, OR
                // 2. first slice finishes at most delta_first_slice after ParentReady is seen
                duration_left.min(self.delta_first_slice)
            } else {
                // cap timeout for each slice to `DELTA_BLOCK`
                // makes sure optimistic block production yields before timeout would expire
                duration_left.min(self.delta_block)
            };
            let produce_slice_future =
                produce_slice_payload(&self.txs_receiver, parent, time_for_slice);

            // If we have not yet received the ParentReady event, wait for it concurrently while producing the next slice.
            let (mut payload, new_duration_left) = if parent_ready_receiver.is_terminated() {
                produce_slice_future.await
            } else {
                pin!(produce_slice_future);
                tokio::select! {
                    res = &mut produce_slice_future => {
                        let (payload, _new_duration_left) = res;
                        // ParentReady event still not seen, do not start DELTA_BLOCK timer yet
                        (payload, Duration::MAX)
                    }
                    res = &mut parent_ready_receiver => {
                        // Got ParentReady event while producing slice.
                        // It's a NOP if we have been using the same parent as before.

                        let start = Instant::now();
                        let (new_slot, new_hash) = res.unwrap();
                        let (mut payload, _maybe_duration) = produce_slice_future.await;
                        if new_hash == *parent_hash {
                            debug!("parent is ready, continuing with same parent");
                        } else {
                            assert_ne!(new_slot, *parent_slot);
                            debug!(
                                "changed parent from {} in slot {} to {} in slot {}",
                                &hex::encode(parent_hash.as_hash())[..8],
                                parent_slot,
                                &hex::encode(new_hash.as_hash())[..8],
                                new_slot
                            );
                            payload.parent = Some((new_slot, new_hash));
                        }
                        // ParentReady was seen, start the DELTA_BLOCK timer
                        // account for the time it took to finish producing the slice
                        debug!("starting blocktime timer");
                        let duration = self.delta_block.saturating_sub(start.elapsed());
                        (payload, duration)
                  }
                }
            };

            let is_last = slice_index.is_max() || new_duration_left.is_zero();
            if is_last && !parent_ready_receiver.is_terminated() {
                let (new_slot, new_hash) = (&mut parent_ready_receiver).await.unwrap();
                if new_hash != *parent_hash {
                    assert_ne!(new_slot, *parent_slot);
                    debug!(
                        "changed parent from {} in slot {} to {} in slot {}",
                        &hex::encode(parent_hash.as_hash())[..8],
                        parent_slot,
                        &hex::encode(new_hash.as_hash())[..8],
                        new_slot
                    );
                    payload.parent = Some((new_slot, new_hash));
                } else {
                    debug!("parent is ready, continuing with same parent");
                }
            }
            let header = SliceHeader {
                slot,
                slice_index,
                is_last,
            };

            match self.shred_and_disseminate(header, payload).await? {
                Some(block_hash) => return Ok((slot, block_hash)),
                None => {
                    assert!(!new_duration_left.is_zero());
                    duration_left = new_duration_left;
                }
            }
        }
        unreachable!()
    }

    /// Produces a block in the situation where we have already seen the `ParentReady` event.
    ///
    /// The `parent_block_id` refers to the block that is the ready parent.
    pub(crate) async fn produce_block_parent_ready(
        &self,
        slot: Slot,
        parent_block_id: BlockId,
    ) -> Result<BlockId> {
        let _slot_span = Span::enter_with_local_parent(format!("slot {slot}"));
        let (parent_slot, parent_hash) = &parent_block_id;
        info!(
            "producing block in slot {} with ready parent {} in slot {}",
            slot,
            &hex::encode(parent_hash.as_hash())[..8],
            parent_slot,
        );

        let mut duration_left = self.delta_block;
        for slice_index in SliceIndex::all() {
            let (payload, new_duration_left) = if slice_index.is_first() {
                // make sure first slice is produced quickly enough so that other nodes do not generate the [`TimeoutCrashedLeader`] event
                let time_for_slice = self.delta_first_slice;
                let (payload, slice_duration_left) = produce_slice_payload(
                    &self.txs_receiver,
                    Some(parent_block_id.clone()),
                    time_for_slice,
                )
                .await;
                let elapsed = self.delta_first_slice - slice_duration_left;
                let left = duration_left.saturating_sub(elapsed);

                (payload, left)
            } else {
                produce_slice_payload(&self.txs_receiver, None, duration_left).await
            };
            let is_last = slice_index.is_max() || new_duration_left.is_zero();
            let header = SliceHeader {
                slot,
                slice_index,
                is_last,
            };

            if let Some(block_hash) = self.shred_and_disseminate(header, payload).await? {
                return Ok((slot, block_hash));
            } else {
                assert!(!new_duration_left.is_zero());
                duration_left = new_duration_left;
            }
        }
        unreachable!()
    }

    /// Shreds and disseminates the slice payload.
    ///
    /// Returns Ok(Some(hash of the block)) if this is the last slice.
    /// Returns Ok(None) otherwise.
    async fn shred_and_disseminate(
        &self,
        header: SliceHeader,
        payload: SlicePayload,
    ) -> Result<Option<BlockHash>> {
        let slot = header.slot;
        let is_last = header.is_last;
        let slice = Slice::from_parts(header, payload, None);
        let mut maybe_block_hash = None;
        // PERF: new shredder every time!
        let shreds = RegularShredder::default()
            .shred(slice, &self.secret_key)
            .expect("shredding of valid slice should never fail");
        for s in shreds {
            self.disseminator.send(&s).await?;
            // PERF: move expensive add_shred() call out of block production
            let block = self
                .blockstore
                .write()
                .await
                .add_shred_from_disseminator(s.into_shred())
                .await;
            if let Ok(Some(block_info)) = block {
                assert!(maybe_block_hash.is_none());
                maybe_block_hash = Some(block_info.hash.clone());
                let block_id = (slot, block_info.hash.clone());
                self.pool
                    .write()
                    .await
                    .add_block(block_id, block_info.parent)
                    .await;
            }
        }
        if is_last {
            Ok(Some(maybe_block_hash.unwrap()))
        } else {
            assert!(maybe_block_hash.is_none());
            Ok(None)
        }
    }
}

// TODO: extend docstring
/// Returns
async fn produce_slice_payload<T>(
    txs_receiver: &T,
    parent: Option<BlockId>,
    duration_left: Duration,
) -> (SlicePayload, Duration)
where
    T: TransactionNetwork,
{
    let start_time = Instant::now();

<<<<<<< HEAD
    let parent_encoded_len = wincode::serialize(&parent).unwrap().len();

    let mut slice_capacity_left = MAX_DATA_PER_SLICE
        .checked_sub(parent_encoded_len)
        .unwrap()
        .checked_sub(8)
=======
    // each slice should be able hold at least 1 transaction
    // need 8 bytes to encode number of txs + 8 bytes to encode the length of the tx payload
    const_assert!(MAX_DATA_PER_SLICE >= MAX_TRANSACTION_SIZE + 8 + 8);

    // reserve space for parent and 8 bytes to encode number of txs
    let parent_encoded_len = <Option<BlockId> as wincode::SchemaWrite>::size_of(&parent).unwrap();
    let mut slice_capacity_left = MAX_DATA_PER_SLICE
        .checked_sub(parent_encoded_len + 8)
>>>>>>> e5791d98
        .unwrap();
    let mut txs = Vec::new();

    let ret = loop {
        let sleep_duration = duration_left.saturating_sub(start_time.elapsed());
        let res = tokio::select! {
            () = tokio::time::sleep(sleep_duration) => {
                break Duration::ZERO;
            }
            res = txs_receiver.receive() => {
                res
            }
        };
        let tx = res.expect("receiving tx");
        let tx = wincode::serialize(&tx).expect("serialization should not panic");
        slice_capacity_left = slice_capacity_left.checked_sub(tx.len()).unwrap();
        txs.push(tx);

        // if there is not enough space for another tx, break
        // this needs to account for the 8 bytes to encode the length of the tx payload
        if slice_capacity_left < MAX_TRANSACTION_SIZE + 8 {
            break duration_left.saturating_sub(start_time.elapsed());
        }
    };

    // TODO: not accounting for this potentially expensive operation in duration_left calculation above.
    let txs = wincode::serialize(&txs).expect("serialization should not panic");
    let payload = SlicePayload::new(parent, txs);
    (payload, ret)
}

/// Enum to capture the different scenarios that can be returned from [`wait_for_first_slot`].
#[derive(Debug)]
enum SlotReady {
    /// Window was already skipped.
    Skip,
    /// Slot is ready and the Pool emitted a `ParentReady` for given `BlockId`.
    Ready(BlockId),
    /// Slot is ready as a block for the previous slot was seen but the Pool has not emitted `ParentReady` yet.
    ParentReadyNotSeen(BlockId, oneshot::Receiver<BlockId>),
}

/// Waits for first slot in the given window to become ready for block production.
///
/// Ready here can mean:
/// - Pool emitted the `ParentReady` event for it, OR
/// - the blockstore has stored a block for the previous slot.
///
/// See [`SlotReady`] for what is returned.
async fn wait_for_first_slot(
    pool: Arc<RwLock<Box<dyn Pool + Send + Sync>>>,
    blockstore: Arc<RwLock<Box<dyn Blockstore + Send + Sync>>>,
    first_slot_in_window: Slot,
) -> SlotReady {
    assert!(first_slot_in_window.is_start_of_window());
    if first_slot_in_window.is_genesis_window() {
        return SlotReady::Ready((Slot::genesis(), Hash::default().into()));
    }

    // if already have parent ready, return it, otherwise get a channel to await on
    let mut rx = {
        let mut guard = pool.write().await;
        match guard.wait_for_parent_ready(first_slot_in_window) {
            Either::Left(parent) => {
                return SlotReady::Ready(parent);
            }
            Either::Right(rx) => rx,
        }
    };

    // Concurrently wait for:
    // - `ParentReady` event,
    // - block reconstruction in blockstore, OR
    // - notification that a later slot was finalized.
    tokio::select! {
        res = &mut rx => {
            let parent = res.expect("sender dropped channel");
            SlotReady::Ready(parent)
        }

        res = async {
            let handle = tokio::spawn(async move {
                // PERF: These are burning a CPU. Can we use async here?
                loop {
                    let last_slot_in_prev_window = first_slot_in_window.prev();
                    if let Some(hash) = blockstore.read().await
                        .disseminated_block_hash(last_slot_in_prev_window)
                    {
                        return Some((last_slot_in_prev_window, hash.clone()));
                    }
                    if pool.read().await.finalized_slot() >= first_slot_in_window {
                        return None;
                    }
                    sleep(Duration::from_millis(1)).await;
                }
            });
            handle.await.expect("error in task")
        } => {
            match res {
                None => SlotReady::Skip,
                Some((slot, hash)) => SlotReady::ParentReadyNotSeen((slot, hash.clone()), rx),
            }
        }
    }
}

#[cfg(test)]
mod tests {
    use std::time::Duration;

    use mockall::{Sequence, predicate};

    use super::*;
    use crate::Transaction;
    use crate::consensus::BlockInfo;
    use crate::consensus::blockstore::MockBlockstore;
    use crate::consensus::pool::MockPool;
    use crate::crypto::Hash;
    use crate::disseminator::MockDisseminator;
    use crate::network::{UdpNetwork, localhost_ip_sockaddr};
    use crate::shredder::TOTAL_SHREDS;
    use crate::test_utils::generate_validators;

    #[tokio::test]
    async fn produce_slice_empty_slices() {
        let txs_receiver: UdpNetwork<Transaction, Transaction> = UdpNetwork::new_with_any_port();
        let duration_left = Duration::from_micros(0);

        let parent = None;
        let (payload, maybe_duration) =
            produce_slice_payload(&txs_receiver, parent.clone(), duration_left).await;
        assert_eq!(maybe_duration, Duration::ZERO);
        assert_eq!(payload.parent, parent);
        // bin encoding an empty Vec takes 8 bytes
        assert_eq!(payload.data.len(), 8);

        let parent = Some((Slot::genesis(), Hash::default().into()));
        let (payload, maybe_duration) =
            produce_slice_payload(&txs_receiver, parent.clone(), duration_left).await;
        assert_eq!(maybe_duration, Duration::ZERO);
        assert_eq!(payload.parent, parent);
        // bin encoding an empty Vec takes 8 bytes
        assert_eq!(payload.data.len(), 8);
    }

    #[tokio::test]
    async fn produce_slice_full_slices() {
        let txs_receiver: UdpNetwork<Transaction, Transaction> = UdpNetwork::new_with_any_port();
        let addr = localhost_ip_sockaddr(txs_receiver.port());
        let txs_sender: UdpNetwork<Transaction, Transaction> = UdpNetwork::new_with_any_port();
        // long enough duration so hopefully doesn't fire while collecting txs
        let duration_left = Duration::from_secs(100);

        tokio::spawn(async move {
            for i in 0..255 {
                let data = vec![i; MAX_TRANSACTION_SIZE];
                let msg = Transaction(data);
                txs_sender.send(&msg, addr).await.unwrap();
            }
        });

        let parent = None;
        let (payload, maybe_duration) =
            produce_slice_payload(&txs_receiver, parent.clone(), duration_left).await;
        assert!(maybe_duration > Duration::ZERO);
        assert_eq!(payload.parent, parent);
        assert!(payload.data.len() <= MAX_DATA_PER_SLICE);
        assert!(payload.data.len() > MAX_DATA_PER_SLICE - MAX_TRANSACTION_SIZE);
    }

    #[tokio::test]
    async fn wait_for_first_slot_genesis() {
        let pool: Box<dyn Pool + Send + Sync> = Box::new(MockPool::new());
        let pool = Arc::new(RwLock::new(pool));
        let blockstore: Box<dyn Blockstore + Send + Sync> = Box::new(MockBlockstore::new());
        let blockstore = Arc::new(RwLock::new(blockstore));

        let status = wait_for_first_slot(pool, blockstore, Slot::genesis()).await;
        assert!(matches!(status, SlotReady::Ready(_)));
    }

    #[tokio::test]
    async fn wait_for_first_slot_parent_already_ready() {
        let blockstore: Box<dyn Blockstore + Send + Sync> = Box::new(MockBlockstore::new());
        let blockstore = Arc::new(RwLock::new(blockstore));

        let slot = Slot::windows().nth(10).unwrap();
        let parent = (slot.prev(), Hash::default().into());

        let mut pool = MockPool::new();
        let p = parent.clone();
        pool.expect_wait_for_parent_ready()
            .with(predicate::eq(slot))
            .return_once(move |_slot| Either::Left(p));
        let pool: Box<dyn Pool + Send + Sync> = Box::new(pool);
        let pool = Arc::new(RwLock::new(pool));

        let status = wait_for_first_slot(pool, blockstore, slot).await;
        match status {
            SlotReady::Ready(p) => assert_eq!(p, parent),
            other => panic!("unexpected {other:?}"),
        }
    }

    #[tokio::test]
    async fn wait_for_first_slot_parent_ready_later() {
        let blockstore: Box<dyn Blockstore + Send + Sync> = Box::new(MockBlockstore::new());
        let blockstore = Arc::new(RwLock::new(blockstore));

        let slot = Slot::windows().nth(10).unwrap();
        let parent = (slot.prev(), Hash::default().into());
        let (tx, rx) = oneshot::channel();
        tx.send(parent.clone()).unwrap();

        let mut pool = MockPool::new();
        pool.expect_wait_for_parent_ready()
            .with(predicate::eq(slot))
            .return_once(move |_slot| Either::Right(rx));
        let pool: Box<dyn Pool + Send + Sync> = Box::new(pool);
        let pool = Arc::new(RwLock::new(pool));

        let status = wait_for_first_slot(pool, blockstore, slot).await;
        match status {
            SlotReady::Ready(p) => assert_eq!(p, parent),
            other => panic!("unexpected {other:?}"),
        }
    }

    /// A bunch of boilerplate to initialize and return a [`BlockProducer`].
    fn setup(
        blockstore: MockBlockstore,
        pool: MockPool,
        disseminator: MockDisseminator,
        delta_block: Duration,
        delta_first_slice: Duration,
    ) -> BlockProducer<MockDisseminator, UdpNetwork<Transaction, Transaction>> {
        let secret_key = signature::SecretKey::new(&mut rand::rng());
        let (_, epoch_info) = generate_validators(11);
        let blockstore: Box<dyn Blockstore + Send + Sync> = Box::new(blockstore);
        let blockstore = Arc::new(RwLock::new(blockstore));
        let pool: Box<dyn Pool + Send + Sync> = Box::new(pool);
        let pool = Arc::new(RwLock::new(pool));
        let disseminator = Arc::new(disseminator);
        let txs_receiver = UdpNetwork::new_with_any_port();
        let cancel_token = CancellationToken::new();

        BlockProducer::new(
            secret_key,
            epoch_info,
            disseminator,
            txs_receiver,
            blockstore,
            pool,
            cancel_token,
            delta_block,
            delta_first_slice,
        )
    }

    #[tokio::test]
    async fn verify_produce_block_parent_ready() {
        let slot = Slot::windows().nth(10).unwrap();
        let block_info = BlockInfo {
            hash: [1; 32].into(),
            parent: (slot.prev(), [2; 32].into()),
        };

        // Handles TOTAL_SHRED number of calls.
        // The first TOTAL_SHRED - 1 calls return None.
        // The last call returns Some.
        let mut seq = Sequence::new();
        let mut blockstore = MockBlockstore::new();
        blockstore
            .expect_add_shred_from_disseminator()
            .times(TOTAL_SHREDS - 1)
            .in_sequence(&mut seq)
            .returning(move |_| Box::pin(async move { Ok(None) }));
        let bi = block_info.clone();
        blockstore
            .expect_add_shred_from_disseminator()
            .times(1)
            .in_sequence(&mut seq)
            .returning(move |_| {
                let bi = bi.clone();
                Box::pin(async move { Ok(Some(bi)) })
            });

        let mut pool = MockPool::new();
        let bi = block_info.clone();
        pool.expect_add_block()
            .returning(move |ret_block_id, ret_parent_block_id| {
                assert_eq!(ret_block_id, (slot, bi.hash.clone()));
                assert_eq!(bi.parent, ret_parent_block_id);
                Box::pin(async {})
            });

        let mut disseminator = MockDisseminator::new();
        disseminator
            .expect_send()
            .returning(|_| Box::pin(async { Ok(()) }));
        let block_producer = setup(
            blockstore,
            pool,
            disseminator,
            Duration::from_micros(0),
            Duration::from_micros(0),
        );

        let ret = block_producer
            .produce_block_parent_ready(slot, block_info.parent)
            .await
            .unwrap();
        assert_eq!(slot, ret.0);
        assert_eq!(block_info.hash, ret.1);
    }

    #[tokio::test]
    async fn verify_produce_block_parent_not_ready() {
        let slot = Slot::windows().nth(10).unwrap();
        let slot_hash: BlockHash = [1; 32].into();
        let old_parent = (slot.prev(), [2; 32].into());
        let new_parent = (slot.prev().prev(), [3; 32].into());
        let old_block_info = BlockInfo {
            hash: slot_hash.clone(),
            parent: old_parent,
        };
        let new_block_info = BlockInfo {
            hash: slot_hash,
            parent: new_parent.clone(),
        };

        let (first_slice_finished_tx, first_slice_finished_rx) = oneshot::channel();
        let (start_second_slice_tx, start_second_slice_rx) = oneshot::channel();

        let mut seq = Sequence::new();
        let mut blockstore = MockBlockstore::new();

        // handle first slice
        blockstore
            .expect_add_shred_from_disseminator()
            .times(TOTAL_SHREDS - 1)
            .in_sequence(&mut seq)
            .returning(move |_| Box::pin(async move { Ok(None) }));
        blockstore
            .expect_add_shred_from_disseminator()
            .times(1)
            .in_sequence(&mut seq)
            .return_once(move |_| {
                Box::pin(async move {
                    // last shred; wait for the parent ready event to be sent before continuing
                    first_slice_finished_tx.send(()).unwrap();
                    let () = start_second_slice_rx.await.unwrap();
                    Ok(None)
                })
            });

        // handle second slice
        blockstore
            .expect_add_shred_from_disseminator()
            .times(TOTAL_SHREDS - 1)
            .in_sequence(&mut seq)
            .returning(move |_| Box::pin(async move { Ok(None) }));
        let nbi = new_block_info.clone();
        blockstore
            .expect_add_shred_from_disseminator()
            .times(1)
            .in_sequence(&mut seq)
            .returning(move |_| {
                let nbi = nbi.clone();
                Box::pin(async {
                    // final shred of second slice
                    // block is constructed with the new parent
                    Ok(Some(nbi))
                })
            });

        let mut pool = MockPool::new();
        let nbi = new_block_info.clone();
        pool.expect_add_block()
            .returning(move |ret_block_id, ret_parent_block_id| {
                assert_eq!(ret_block_id, (slot, nbi.hash.clone()));
                assert_eq!(nbi.parent, ret_parent_block_id);
                Box::pin(async {})
            });

        let mut disseminator = MockDisseminator::new();
        disseminator
            .expect_send()
            .returning(|_| Box::pin(async { Ok(()) }));
        let block_producer = setup(
            blockstore,
            pool,
            disseminator,
            Duration::from_micros(0),
            Duration::from_millis(0),
        );

        let (parent_ready_tx, parent_ready_rx) = oneshot::channel();

        let np = new_parent.clone();
        tokio::spawn(async move {
            let () = first_slice_finished_rx.await.unwrap();
            parent_ready_tx.send(np).unwrap();
            start_second_slice_tx.send(()).unwrap();
        });

        let ret = block_producer
            .produce_block_parent_not_ready(slot, old_block_info.parent, parent_ready_rx)
            .await
            .unwrap();

        assert_eq!(slot, ret.0);
        assert_eq!(new_block_info.hash, ret.1);
        assert_eq!(new_block_info.parent, new_parent);
    }
}<|MERGE_RESOLUTION|>--- conflicted
+++ resolved
@@ -391,14 +391,6 @@
 {
     let start_time = Instant::now();
 
-<<<<<<< HEAD
-    let parent_encoded_len = wincode::serialize(&parent).unwrap().len();
-
-    let mut slice_capacity_left = MAX_DATA_PER_SLICE
-        .checked_sub(parent_encoded_len)
-        .unwrap()
-        .checked_sub(8)
-=======
     // each slice should be able hold at least 1 transaction
     // need 8 bytes to encode number of txs + 8 bytes to encode the length of the tx payload
     const_assert!(MAX_DATA_PER_SLICE >= MAX_TRANSACTION_SIZE + 8 + 8);
@@ -407,7 +399,6 @@
     let parent_encoded_len = <Option<BlockId> as wincode::SchemaWrite>::size_of(&parent).unwrap();
     let mut slice_capacity_left = MAX_DATA_PER_SLICE
         .checked_sub(parent_encoded_len + 8)
->>>>>>> e5791d98
         .unwrap();
     let mut txs = Vec::new();
 
