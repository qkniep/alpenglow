--- conflicted
+++ resolved
@@ -431,13 +431,8 @@
         }
     }
 
-<<<<<<< HEAD
     let num_txs = txs.len();
-    let txs = bincode::serde::encode_to_vec(&txs, bincode::config::standard())
-=======
-    // TODO: not accounting for this potentially expensive operation in duration_left calculation above.
     let txs = bincode::serde::encode_to_vec(&txs, BINCODE_CONFIG)
->>>>>>> 3702a56a
         .expect("serialization should not panic");
     let payload = SlicePayload::new(parent, txs);
 
@@ -553,12 +548,7 @@
 
     #[tokio::test]
     async fn produce_slice_empty_slices() {
-<<<<<<< HEAD
-        let txs_receiver = UdpNetwork::new_with_any_port();
-=======
         let txs_receiver: UdpNetwork<Transaction, Transaction> = UdpNetwork::new_with_any_port();
-        let duration_left = Duration::from_micros(0);
->>>>>>> 3702a56a
 
         let (preempt_sender, preempt_receiver) = oneshot::channel();
         preempt_sender.send(()).unwrap();
@@ -585,15 +575,9 @@
     async fn produce_slice_full_slices() {
         let txs_receiver: UdpNetwork<Transaction, Transaction> = UdpNetwork::new_with_any_port();
         let addr = localhost_ip_sockaddr(txs_receiver.port());
-<<<<<<< HEAD
-        let txs_sender = UdpNetwork::new_with_any_port();
+        let txs_sender: UdpNetwork<Transaction, Transaction> = UdpNetwork::new_with_any_port();
         // do not preempt slice
         let (_preempt_sender, preempt_receiver) = oneshot::channel();
-=======
-        let txs_sender: UdpNetwork<Transaction, Transaction> = UdpNetwork::new_with_any_port();
-        // long enough duration so hopefully doesn't fire while collecting txs
-        let duration_left = Duration::from_secs(100);
->>>>>>> 3702a56a
 
         tokio::spawn(async move {
             for i in 0..255 {
