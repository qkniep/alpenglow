--- conflicted
+++ resolved
@@ -100,10 +100,6 @@
     event_sender: Sender<VotorEvent>,
     /// [`All2All`] instance used to broadcast votes.
     all2all: Arc<A>,
-<<<<<<< HEAD
-=======
-    repair_sender: Sender<(Slot, Hash)>,
->>>>>>> 08b6b975
 }
 
 impl<A: All2All + Sync + Send + 'static> Votor<A> {
