// Copyright (c) Anza Technology, Inc.
// SPDX-License-Identifier: Apache-2.0

//! Main voting logic for the consensus protocol.
//!
//! Besides [`super::Pool`], [`Votor`] is the other main internal component Alpenglow.
//! It handles the main voting decisions for the consensus protocol. As input it
//! receives events of type [`VotorEvent`] over a channel, depending on the event
//! type these were emitted by  [`super::Pool`], [`super::Blockstore`] and itself.
//! Votor keeps its own internal state for each slot based on previous events and votes.
//!
//! Votor has access to an instance of [`All2All`] for broadcasting votes.

use std::collections::{BTreeMap, BTreeSet};
use std::sync::Arc;

use color_eyre::Result;
use log::{debug, trace, warn};
use tokio::sync::mpsc::{Receiver, Sender};

use super::blockstore::BlockInfo;
use super::{Cert, DELTA_BLOCK, DELTA_TIMEOUT, Vote};
use crate::crypto::Hash;
use crate::crypto::aggsig::SecretKey;
use crate::{All2All, Slot, ValidatorId};

/// Events that Votor is interested in.
///
/// These are emitted by [`super::Pool`], [`super::Blockstore`] and [`Votor`] itself.
/// They are the inputs that drive the voting loop of Votor.
#[derive(Clone, Debug)]
pub enum VotorEvent {
    /// The pool has newly marked the given block as a ready parent for `slot`.
    ///
    /// This event is only emitted per window, `slot` is always the first slot.
    /// The parent block is identified by `parent_slot` and `parent_hash`.
    ParentReady {
        slot: Slot,
        parent_slot: Slot,
        parent_hash: Hash,
    },
    /// The given block has reached the safe-to-notar status.
    SafeToNotar(Slot, Hash),
    /// The given slot has reached the safe-to-skip status.
    SafeToSkip(Slot),
    /// New certificated created in pool (should then be broadcast by Votor).
    CertCreated(Box<Cert>),
    /// Standstill timeout has fired.
    ///
    /// The provided slot indicates the highest finalized slot as seen by Pool.
    /// The provided certificates and votes should be re-broadcast.
    Standstill(Slot, Vec<Cert>, Vec<Vote>),

    /// First valid shred of the leader's block was received for the block.
    FirstShred(Slot),
    /// New (complete) block was received in blockstore.
    Block { slot: Slot, block_info: BlockInfo },

    /// Regular timeout for the given slot has fired.
    Timeout(Slot),
    /// Early timeout for a crashed leader (nothing was received) has fired.
    TimeoutCrashedLeader(Slot),
}

/// Votor implements the decision process of which votes to cast.
///
/// It keeps some state for each slot and checks the conditions for voting.
/// On [`Votor::event_receiver`], it receives events from [`super::Pool`],
/// [`super::Blockstore`] and itself.
/// Informed by these events Votor updates its state and generates votes.
/// Votes are signed with [`Votor::voting_key`] and broadcast using [`Votor::all2all`].
pub struct Votor<A: All2All + Sync + Send + 'static> {
    // TODO: merge all of these into `SlotState` struct?
    /// Indicates for which slots we already voted notar or skip.
    voted: BTreeSet<Slot>,
    /// Indicates for which slots we already voted notar and for what hash.
    voted_notar: BTreeMap<Slot, Hash>,
    /// Indicates for which slots we set the 'bad window' flag.
    bad_window: BTreeSet<Slot>,
    /// Blocks that have a notarization certificate (not notar-fallback).
    block_notarized: BTreeMap<Slot, Hash>,
    /// Indicates for which slots the given (slot, hash) pair is a valid parent.
    parents_ready: BTreeSet<(Slot, Slot, Hash)>,
    /// Indicates for which slots we received at least one shred.
    received_shred: BTreeSet<Slot>,
    /// Blocks that are waiting for previous slots to be notarized.
    pending_blocks: BTreeMap<Slot, BlockInfo>,
    /// Slots that Votor is done with.
    retired_slots: BTreeSet<Slot>,

    /// Own validator ID.
    validator_id: ValidatorId,
    /// Secret key used to sign votes.
    voting_key: SecretKey,
    /// Channel for receiving events from pool, blockstore and Votor itself.
    event_receiver: Receiver<VotorEvent>,
    /// Sender side of event channel. Used for sending events to self.
    event_sender: Sender<VotorEvent>,
    /// [`All2All`] instance used to broadcast votes.
    all2all: Arc<A>,
}

impl<A: All2All + Sync + Send + 'static> Votor<A> {
    /// Creates a new Votor instance with empty state.
    pub fn new(
        validator_id: ValidatorId,
        voting_key: SecretKey,
        event_sender: Sender<VotorEvent>,
        event_receiver: Receiver<VotorEvent>,
        all2all: Arc<A>,
    ) -> Self {
        // add dummy genesis block to some of the data structures
        let voted = [Slot::genesis()].into_iter().collect();
        let voted_notar = [(Slot::genesis(), Hash::default())].into_iter().collect();
        let block_notarized = [(Slot::genesis(), Hash::default())].into_iter().collect();
        let parents_ready = [(Slot::genesis(), Slot::genesis(), Hash::default())]
            .into_iter()
            .collect();
        let retired_slots = [Slot::genesis()].into_iter().collect();

        let votor = Self {
            voted,
            voted_notar,
            bad_window: BTreeSet::new(),
            block_notarized,
            parents_ready,
            received_shred: BTreeSet::new(),
            pending_blocks: BTreeMap::new(),
            retired_slots,
            validator_id,
            voting_key,
            event_receiver,
            event_sender,
            all2all,
        };
        votor.set_timeouts(Slot::new(0));
        votor
    }

    /// Handles the voting (leader and non-leader) side of consensus protocol.
    ///
    /// Checks consensus conditions and broadcasts new votes.
    #[fastrace::trace]
    pub async fn voting_loop(&mut self) -> Result<()> {
        while let Some(event) = self.event_receiver.recv().await {
            if self.retired_slots.contains(&event.slot()) {
                trace!("ignoring event for retired slot {}", event.slot());
                continue;
            }
            trace!("votor event: {event:?}");
            match event {
                // events from Pool
                VotorEvent::ParentReady {
                    slot,
                    parent_slot,
                    parent_hash,
                } => {
                    let h = &hex::encode(parent_hash)[..8];
                    trace!("slot {slot} has new valid parent {h} in slot {parent_slot}");
                    self.parents_ready.insert((slot, parent_slot, parent_hash));
                    self.check_pending_blocks().await;
                    self.set_timeouts(slot);
                }
                VotorEvent::SafeToNotar(slot, hash) => {
                    debug!("voted notar-fallback in slot {slot}");
                    let vote =
                        Vote::new_notar_fallback(slot, hash, &self.voting_key, self.validator_id);
                    self.all2all.broadcast(&vote.into()).await.unwrap();
                    self.try_skip_window(slot).await;
                    self.bad_window.insert(slot);
                }
                VotorEvent::SafeToSkip(slot) => {
                    debug!("voted skip-fallback in slot {slot}");
                    let vote = Vote::new_skip_fallback(slot, &self.voting_key, self.validator_id);
                    self.all2all.broadcast(&vote.into()).await.unwrap();
                    self.try_skip_window(slot).await;
                    self.bad_window.insert(slot);
                }
                VotorEvent::CertCreated(cert) => {
                    match cert.as_ref() {
                        Cert::Notar(_) => {
                            self.block_notarized
                                .insert(cert.slot(), cert.block_hash().unwrap());
                            self.try_final(cert.slot(), cert.block_hash().unwrap())
                                .await;
                        }
                        Cert::Final(_) | Cert::FastFinal(_) => {
                            let first_slot_in_window = cert.slot().first_slot_in_window();
                            self.set_timeouts(first_slot_in_window);
                        }
                        _ => {}
                    }
                    self.all2all.broadcast(&(*cert).into()).await.unwrap();
                }
                VotorEvent::Standstill(_, certs, votes) => {
                    for cert in certs {
                        self.all2all.broadcast(&cert.into()).await.unwrap();
                    }
                    for vote in votes {
                        self.all2all.broadcast(&vote.into()).await.unwrap();
                    }
                }

                // events from Blockstore
                VotorEvent::FirstShred(slot) => {
                    self.received_shred.insert(slot);
                }
                VotorEvent::Block { slot, block_info } => {
                    if self.voted.contains(&slot) {
                        let h = &hex::encode(block_info.hash)[..8];
                        warn!("not voting for block {h} in slot {slot}, already voted");
                        continue;
                    }
                    if self.try_notar(slot, block_info).await {
                        self.check_pending_blocks().await;
                    } else {
                        self.pending_blocks.insert(slot, block_info);
                    }
                }

                // events from Votor itself
                VotorEvent::Timeout(slot) => {
                    trace!("timeout for slot {slot}");
                    if !self.voted.contains(&slot) {
                        self.try_skip_window(slot).await;
                    }
                }
                VotorEvent::TimeoutCrashedLeader(slot) => {
                    trace!("timeout (crashed leader) for slot {slot}");
                    if !self.received_shred.contains(&slot) && !self.voted.contains(&slot) {
                        self.try_skip_window(slot).await;
                    }
                }
            }
        }

        Ok(())
    }

    /// Sets timeouts for the leader window starting at the given `slot`.
    ///
    /// # Panics
    ///
    /// Panics if `slot` is not the first slot of a window.
    fn set_timeouts(&self, slot: Slot) {
        assert!(slot.is_start_of_window());
        // TODO: set timeouts only once?

        trace!(
            "setting timeouts for slots {:?}",
            slot.slots_in_window().collect::<Vec<_>>()
        );
        let sender = self.event_sender.clone();
        tokio::spawn(async move {
            tokio::time::sleep(DELTA_TIMEOUT).await;
            // HACK: ignoring errors to prevent panic when shutting down votor
            let event = VotorEvent::TimeoutCrashedLeader(slot);
            let _ = sender.send(event).await;
            for s in slot.slots_in_window() {
                tokio::time::sleep(DELTA_BLOCK).await;
                let event = VotorEvent::Timeout(s);
                let _ = sender.send(event).await;
            }
        });
    }

    /// Sends a notarization vote for the given block if the conditions are met.
    ///
    /// Returns `true` iff we decided to send a notarization vote for the block.
    async fn try_notar(&mut self, slot: Slot, block_info: BlockInfo) -> bool {
        let BlockInfo {
            hash,
            parent: (parent_slot, parent_hash),
        } = block_info;
        let first_slot_in_window = slot.first_slot_in_window();
        if slot == first_slot_in_window {
            let valid_parent = self
                .parents_ready
                .contains(&(slot, parent_slot, parent_hash));
            let h = &hex::encode(parent_hash)[..8];
            trace!(
                "try notar slot {slot} with parent {h} in slot {parent_slot} (valid {valid_parent})"
            );
            if !valid_parent {
                return false;
            }
        } else if parent_slot != slot.prev()
            || self.voted_notar.get(&parent_slot) != Some(&parent_hash)
        {
            return false;
        }
        debug!("voted notar for slot {slot}");
        let vote = Vote::new_notar(slot, hash, &self.voting_key, self.validator_id);
        self.all2all.broadcast(&vote.into()).await.unwrap();
        self.voted.insert(slot);
        self.voted_notar.insert(slot, hash);
        self.pending_blocks.remove(&slot);
        self.try_final(slot, hash).await;
        true
    }

    /// Sends a finalization vote for the given block if the conditions are met.
    async fn try_final(&mut self, slot: Slot, hash: Hash) {
        let notarized = self.block_notarized.get(&slot) == Some(&hash);
        let voted_notar = self.voted_notar.get(&slot) == Some(&hash);
        let not_bad = !self.bad_window.contains(&slot);
        if notarized && voted_notar && not_bad {
            let vote = Vote::new_final(slot, &self.voting_key, self.validator_id);
            self.all2all.broadcast(&vote.into()).await.unwrap();
            self.retired_slots.insert(slot);
        }
    }

    /// Sends skip votes for all unvoted slots in the window that `slot` belongs to.
    async fn try_skip_window(&mut self, slot: Slot) {
        trace!("try skip window of slot {slot}");
        for s in slot.slots_in_window() {
            if self.voted.insert(s) {
                let vote = Vote::new_skip(s, &self.voting_key, self.validator_id);
                self.all2all.broadcast(&vote.into()).await.unwrap();
                self.bad_window.insert(s);
                debug!("voted skip for slot {s}");
            }
        }
    }

    /// Checks if we can vote on any of the pending blocks by now.
    async fn check_pending_blocks(&mut self) {
        let slots: Vec<_> = self.pending_blocks.keys().copied().collect();
        for slot in &slots {
            if let Some(block_info) = self.pending_blocks.get(slot) {
                self.try_notar(*slot, *block_info).await;
            }
        }
    }
}

impl VotorEvent {
    const fn slot(&self) -> Slot {
        match self {
            Self::ParentReady { slot, .. }
            | Self::SafeToNotar(slot, _)
            | Self::SafeToSkip(slot)
            | Self::Standstill(slot, _, _)
            | Self::FirstShred(slot)
            | Self::Block { slot, .. }
            | Self::Timeout(slot)
            | Self::TimeoutCrashedLeader(slot) => *slot,
            Self::CertCreated(cert) => cert.slot(),
        }
    }
}

#[cfg(test)]
mod tests {
<<<<<<< HEAD
    use std::time::Duration;

    use super::*;
=======
    use tokio::sync::mpsc;
>>>>>>> 83d23dfe

    use super::*;
    use crate::all2all::TrivialAll2All;
    use crate::consensus::EpochInfo;
    use crate::consensus::cert::NotarCert;
    use crate::network::{NetworkMessage, SimulatedNetwork};
    use crate::test_utils::{generate_all2all_instances, generate_validators};

    type A2A = TrivialAll2All<SimulatedNetwork>;

    async fn start_votor() -> (A2A, mpsc::Sender<VotorEvent>, Arc<EpochInfo>) {
        let (sks, epoch_info) = generate_validators(2);
        let mut a2a = generate_all2all_instances(epoch_info.validators.clone()).await;
        let (tx, rx) = mpsc::channel(100);
        let other_a2a = a2a.pop().unwrap();
        let votor_a2a = a2a.pop().unwrap();
        let mut votor = Votor::new(0, sks[0].clone(), tx.clone(), rx, Arc::new(votor_a2a));
        tokio::spawn(async move {
            votor.voting_loop().await.unwrap();
        });
        (other_a2a, tx, epoch_info)
    }

    #[tokio::test]
    async fn timeouts() {
        let (other_a2a, _, _) = start_votor().await;

        // should vote skip for all slots
        let mut skipped_slots = Vec::new();
        let mut slots = Slot::genesis().slots_in_window().collect::<Vec<_>>();
        slots.remove(0);
        for _ in slots.clone() {
            if let Ok(msg) = other_a2a.receive().await {
                match msg {
                    NetworkMessage::Vote(v) => {
                        assert!(v.is_skip());
                        skipped_slots.push(v.slot());
                    }
                    _ => unreachable!(),
                }
            }
        }
        assert_eq!(skipped_slots, slots);
    }

    #[tokio::test]
    async fn notar_and_final() {
        let (other_a2a, tx, epoch_info) = start_votor().await;

        // vote notar after seeing block
        let slot = Slot::genesis().next();
        let event = VotorEvent::FirstShred(slot);
        tx.send(event).await.unwrap();
        let block_info = BlockInfo {
            hash: [1u8; 32],
            parent: (Slot::genesis(), Hash::default()),
        };
        let event = VotorEvent::Block { slot, block_info };
        tx.send(event).await.unwrap();
        let vote = match other_a2a.receive().await.unwrap() {
            NetworkMessage::Vote(v) => v,
            m => panic!("other msg: {m:?}"),
        };
        assert!(vote.is_notar());
        assert_eq!(vote.slot(), slot);

        // vote finalize after seeing branch-certified
        let cert = Cert::Notar(NotarCert::new_unchecked(&[vote], &epoch_info.validators));
        let event = VotorEvent::CertCreated(Box::new(cert));
        tx.send(event).await.unwrap();
        match other_a2a.receive().await.unwrap() {
            NetworkMessage::Vote(v) => {
                assert!(v.is_final());
                assert_eq!(v.slot(), slot);
            }
            m => panic!("other msg: {m:?}"),
        }
    }

    #[tokio::test]
    async fn notar_out_of_order() {
        let (other_a2a, tx, _) = start_votor().await;
        let (slot1, hash1) = (Slot::genesis().next(), [1u8; 32]);
        let (slot2, hash2) = (slot1.next(), [2u8; 32]);

        // give later block to votor first
        let event = VotorEvent::FirstShred(slot2);
        tx.send(event).await.unwrap();
        let block_info = BlockInfo {
            hash: hash2,
            parent: (slot1, hash1),
        };
        let event = VotorEvent::Block {
            slot: slot2,
            block_info,
        };
        tx.send(event).await.unwrap();

        // should not vote yet
        assert!(
            tokio::time::timeout(Duration::from_secs(1), other_a2a.receive())
                .await
                .is_err()
        );

        // now notify votor of earlier block
        let event = VotorEvent::FirstShred(slot1);
        tx.send(event).await.unwrap();
        let block_info = BlockInfo {
            hash: hash1,
            parent: (Slot::genesis(), Hash::default()),
        };
        let event = VotorEvent::Block {
            slot: slot1,
            block_info,
        };
        tx.send(event).await.unwrap();

        // should now see notar votes
        for _ in 0..2 {
            match other_a2a.receive().await.unwrap() {
                NetworkMessage::Vote(vote) => {
                    assert!(vote.is_notar());
                    assert!(vote.slot() == slot1 || vote.slot() == slot2);
                }
                m => panic!("other msg: {m:?}"),
            };
        }
    }

    #[tokio::test]
    async fn safe_to_notar() {
        let (other_a2a, tx, _) = start_votor().await;
        let slot = Slot::genesis().next();

        // wait for skip votes
        for slot in slot.slots_in_window() {
            if slot.is_genesis() {
                continue;
            }
            if let Ok(msg) = other_a2a.receive().await {
                match msg {
                    NetworkMessage::Vote(v) => assert!(v.is_skip()),
                    _ => unreachable!(),
                }
            }
        }

        // vote notar-fallback after safe-to-notar
        let event = VotorEvent::SafeToNotar(slot, [1; 32]);
        tx.send(event).await.unwrap();
        match other_a2a.receive().await.unwrap() {
            NetworkMessage::Vote(v) => {
                assert!(v.is_notar_fallback());
                assert_eq!(v.slot(), slot);
                assert_eq!(v.block_hash(), Some([1; 32]));
            }
            m => panic!("other msg: {m:?}"),
        }
    }

    #[tokio::test]
    async fn safe_to_skip() {
        let (other_a2a, tx, _) = start_votor().await;
        let slot = Slot::genesis().next();

        // vote notar after seeing block
        let event = VotorEvent::FirstShred(slot);
        tx.send(event).await.unwrap();
        let block_info = BlockInfo {
            hash: [1u8; 32],
            parent: (Slot::genesis(), Hash::default()),
        };
        let event = VotorEvent::Block { slot, block_info };
        tx.send(event).await.unwrap();
        let vote = match other_a2a.receive().await.unwrap() {
            NetworkMessage::Vote(v) => v,
            m => panic!("other msg: {m:?}"),
        };
        assert!(vote.is_notar());
        assert_eq!(vote.slot(), slot);

        // vote skip-fallback after safe-to-skip
        let event = VotorEvent::SafeToSkip(slot);
        tx.send(event).await.unwrap();
        match other_a2a.receive().await.unwrap() {
            NetworkMessage::Vote(v) => {
                assert!(v.is_skip_fallback());
                assert_eq!(v.slot(), slot);
            }
            m => panic!("other msg: {m:?}"),
        }
    }
}<|MERGE_RESOLUTION|>--- conflicted
+++ resolved
@@ -353,14 +353,10 @@
 
 #[cfg(test)]
 mod tests {
-<<<<<<< HEAD
     use std::time::Duration;
 
-    use super::*;
-=======
     use tokio::sync::mpsc;
->>>>>>> 83d23dfe
-
+  
     use super::*;
     use crate::all2all::TrivialAll2All;
     use crate::consensus::EpochInfo;
