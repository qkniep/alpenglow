--- conflicted
+++ resolved
@@ -343,15 +343,9 @@
 
     use super::*;
     use crate::ValidatorInfo;
-<<<<<<< HEAD
     use crate::crypto::merkle::DoubleMerkleTree;
     use crate::crypto::signature::SecretKey;
     use crate::crypto::{Hash, aggsig};
-=======
-    use crate::crypto::aggsig;
-    use crate::crypto::merkle::DoubleMerkleTree;
-    use crate::crypto::signature::SecretKey;
->>>>>>> bf5fe937
     use crate::network::dontcare_sockaddr;
     use crate::shredder::{DATA_SHREDS, RegularShredder, Shredder, TOTAL_SHREDS};
     use crate::test_utils::{create_random_block, create_random_shredded_block};
@@ -420,11 +414,7 @@
         let slot_data = blockstore.slot_data(slot).unwrap();
         let tree = slot_data.disseminated.double_merkle_tree.as_ref().unwrap();
         let root = tree.get_root();
-<<<<<<< HEAD
-        assert!(DoubleMerkleTree::check_proof(slice_hash, 0, &root, &proof));
-=======
         assert!(DoubleMerkleTree::check_proof(&slice_hash, 0, &root, &proof));
->>>>>>> bf5fe937
 
         Ok(())
     }
@@ -469,14 +459,10 @@
         let slice1_shreds = RegularShredder::shred(slices[1].clone(), &sk)?;
 
         // calculate block hash
-<<<<<<< HEAD
         let merkle_roots = vec![
             slice0_shreds[0].merkle_root.clone(),
             slice1_shreds[0].merkle_root.clone(),
         ];
-=======
-        let merkle_roots = vec![slice0_shreds[0].merkle_root, slice1_shreds[0].merkle_root];
->>>>>>> bf5fe937
         let tree = DoubleMerkleTree::new(&merkle_roots);
         let block_hash = tree.get_root();
 
