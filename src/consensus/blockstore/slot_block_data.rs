// Copyright (c) Anza Technology, Inc.
// SPDX-License-Identifier: Apache-2.0

//! Data structure holding shreds, slices and blocks for a specific slot.
//!
//!

use std::collections::BTreeMap;
use std::collections::btree_map::Entry;

use log::{debug, trace, warn};
use thiserror::Error;

use super::BlockInfo;
use crate::consensus::votor::VotorEvent;
use crate::crypto::merkle::{BlockHash, DoubleMerkleTree, SliceRoot};
use crate::crypto::signature::PublicKey;
use crate::shredder::{
    DeshredError, RegularShredder, Shred, ShredVerifyError, Shredder, TOTAL_SHREDS, ValidatedShred,
};
use crate::types::{Slice, SliceIndex};
use crate::{Block, Slot};

/// Errors that may be encountered when adding a shred.
#[derive(Clone, Copy, Debug, PartialEq, Eq, Error)]
pub enum AddShredError {
    #[error("shred has invalid signature")]
    InvalidSignature,
    #[error("shred is already stored")]
    Duplicate,
    #[error("shred shows leader equivocation")]
    Equivocation,
    #[error("shred was invalid and leader did not equivocate")]
    InvalidShred,
}

impl From<ShredVerifyError> for AddShredError {
    fn from(src: ShredVerifyError) -> Self {
        match src {
            ShredVerifyError::InvalidProof | ShredVerifyError::InvalidSignature => {
                AddShredError::InvalidSignature
            }
            ShredVerifyError::Equivocation => AddShredError::Equivocation,
        }
    }
}

/// Holds all data corresponding to any blocks for a single slot.
pub struct SlotBlockData {
    /// Slot number this data corresponds to.
    slot: Slot,
    /// Spot for storing the block that was received via block dissemination.
    pub(super) disseminated: BlockData,
    /// Spot for storing blocks that might later be received via repair.
    pub(super) repaired: BTreeMap<BlockHash, BlockData>,
    /// Tracks whether we observed the leader misbehaving.
    /// Once misbehavior is observed, we stop accepting additional [`Shred`]s through dissemination.
    leader_misbehaved: bool,
}

impl SlotBlockData {
    /// Creates a new empty structure for a slot's block data.
    pub fn new(slot: Slot) -> Self {
        Self {
            slot,
            disseminated: BlockData::new(slot),
            repaired: BTreeMap::new(),
            leader_misbehaved: false,
        }
    }

    /// Adds a shred receive via block dissemination in the corresponding spot.
    ///
    /// Performs the necessary validity checks, including checks for leader equivocation.
    pub fn add_shred_from_disseminator(
        &mut self,
        shred: Shred,
        leader_pk: PublicKey,
    ) -> Result<Option<VotorEvent>, AddShredError> {
        assert_eq!(shred.payload().header.slot, self.slot);
        if self.leader_misbehaved {
            debug!("recevied shred from misbehaving leader, not adding to blockstore");
            return Err(AddShredError::InvalidShred);
        }
        self.disseminated
            .add_shred(shred, leader_pk)
            .inspect_err(|err| match err {
                AddShredError::Equivocation | AddShredError::InvalidShred => {
                    self.leader_misbehaved = true;
                }
                _ => (),
            })
    }

    /// Adds a shred received via repair to the spot given by block hash.
    ///
    /// Performs the necessary validity checks, all but leader equivocation.
    pub fn add_shred_from_repair(
        &mut self,
        hash: BlockHash,
        shred: Shred,
        leader_pk: PublicKey,
    ) -> Result<Option<VotorEvent>, AddShredError> {
        assert_eq!(shred.payload().header.slot, self.slot);
        let block_data = self
            .repaired
            .entry(hash)
            .or_insert_with(|| BlockData::new(self.slot));
        block_data
            .add_shred(shred, leader_pk)
            .inspect_err(|err| match err {
                AddShredError::Equivocation | AddShredError::InvalidShred => {
                    self.leader_misbehaved = true;
                }
                _ => (),
            })
    }
}

/// Returned value from [`BlockData::try_reconstruct_slice`]
enum ReconstructSliceResult {
    /// Either slice was already reconstructed or not enough data.
    NoAction,
    /// Encountered an error reconstructing the slice.
    Error,
    /// Slice successfully reconstructed.
    Complete,
}

/// Returned value from [`BlockData::try_reconstruct_block`]
enum ReconstructBlockResult {
    /// Either block was already reconstructed or not enough data.
    NoAction,
    /// Encountered an error reconstructing the block.
    Error,
    /// Block successfully reconstructed.
    /// [`BlockInfo`] describing the block is returned.
    Complete(BlockInfo),
}

/// Holds all data corresponding to a single block.
pub struct BlockData {
    /// Slot number this block is in.
    slot: Slot,
    /// Potentially completely restored block.
    pub(super) completed: Option<(BlockHash, Block)>,
    /// Any shreds of this block stored so far, indexed by slice index.
    pub(super) shreds: BTreeMap<SliceIndex, [Option<ValidatedShred>; TOTAL_SHREDS]>,
    /// Any already reconstructed slices of this block.
    pub(super) slices: BTreeMap<SliceIndex, Slice>,
    /// Index of the slice marked as last, if any.
    pub(super) last_slice: Option<SliceIndex>,
    /// Double merkle tree of this block, only known if block has been reconstructed.
    pub(super) double_merkle_tree: Option<DoubleMerkleTree>,
    /// Cache of Merkle roots for which the leader signature has been verified.
    pub(super) merkle_root_cache: BTreeMap<SliceIndex, SliceRoot>,
}

impl BlockData {
    /// Create a new spot for storing data of a single block.
    pub fn new(slot: Slot) -> Self {
        Self {
            slot,
            completed: None,
            shreds: BTreeMap::new(),
            slices: BTreeMap::new(),
            last_slice: None,
            double_merkle_tree: None,
            merkle_root_cache: BTreeMap::new(),
        }
    }

    fn add_shred(
        &mut self,
        shred: Shred,
        leader_pk: PublicKey,
    ) -> Result<Option<VotorEvent>, AddShredError> {
        assert!(shred.payload().header.slot == self.slot);
        let slice_index = shred.payload().header.slice_index;
        let cached_merkle_root = self.merkle_root_cache.entry(slice_index);
        let validated_shred = ValidatedShred::try_new(shred, cached_merkle_root, &leader_pk)?;
        self.add_validated_shred(validated_shred)
    }

    fn add_validated_shred(
        &mut self,
        validated_shred: ValidatedShred,
    ) -> Result<Option<VotorEvent>, AddShredError> {
        let header = &validated_shred.payload().header;
        assert!(header.slot == self.slot);
        let slice_index = header.slice_index;

        match (header.is_last, self.last_slice) {
            (true, None) => {
                self.last_slice = Some(slice_index);
                self.slices.retain(|&ind, _| ind <= slice_index);
                self.shreds.retain(|&ind, _| ind <= slice_index);
            }
            (true, Some(l)) => {
                if slice_index != l {
                    return Err(AddShredError::InvalidShred);
                }
            }
            (false, None) => (),
            (false, Some(l)) => {
                if slice_index >= l {
                    return Err(AddShredError::InvalidShred);
                }
            }
        }

        let is_first_shred = self.shreds.is_empty();
        let shred_index = validated_shred.payload().shred_index;
        let slice_shreds = self
            .shreds
            .entry(slice_index)
            .or_insert([const { None }; TOTAL_SHREDS]);
        if slice_shreds[*shred_index].is_some() {
            debug!(
                "dropping duplicate shred {}-{} in slot {}",
                slice_index, shred_index, self.slot
            );
            return Err(AddShredError::Duplicate);
        }
        slice_shreds[*shred_index] = Some(validated_shred);

        if is_first_shred {
            return Ok(Some(VotorEvent::FirstShred(self.slot)));
        }

        match self.try_reconstruct_slice(slice_index) {
            ReconstructSliceResult::NoAction => Ok(None),
            ReconstructSliceResult::Error => Err(AddShredError::InvalidShred),
            ReconstructSliceResult::Complete => match self.try_reconstruct_block() {
                ReconstructBlockResult::NoAction => Ok(None),
                ReconstructBlockResult::Error => Err(AddShredError::InvalidShred),
                ReconstructBlockResult::Complete(block_info) => Ok(Some(VotorEvent::Block {
                    slot: self.slot,
                    block_info,
                })),
            },
        }
    }

    /// Reconstructs the slice if the blockstore contains enough shreds.
    ///
    /// See [`ReconstructSliceResult`] for more info on what the function returns.
    fn try_reconstruct_slice(&mut self, index: SliceIndex) -> ReconstructSliceResult {
        if self.completed.is_some() {
            trace!("already have block for slot {}", self.slot);
            return ReconstructSliceResult::NoAction;
        }

        let entry = match self.slices.entry(index) {
            Entry::Occupied(_) => return ReconstructSliceResult::NoAction,
            Entry::Vacant(entry) => entry,
        };

        // assuming caller has inserted at least one valid shred so unwrap() should be safe
        let slice_shreds = self.shreds.get_mut(&index).unwrap();
        let (reconstructed_slice, reconstructed_shreds) =
            match RegularShredder::deshred(slice_shreds) {
                Ok(output) => output,
                Err(DeshredError::NotEnoughShreds) => return ReconstructSliceResult::NoAction,
                rest => {
                    warn!("deshreding failed with {rest:?}");
                    return ReconstructSliceResult::Error;
                }
            };
        if reconstructed_slice.parent.is_none() && reconstructed_slice.slice_index.is_first() {
            warn!(
                "reconstructed slice {} in slot {} expected to contain parent",
                index, self.slot
            );
            return ReconstructSliceResult::Error;
        }

        // insert reconstructed slice and shreds
        entry.insert(reconstructed_slice);
        let mut reconstructed_shreds = reconstructed_shreds.map(Some);
        std::mem::swap(slice_shreds, &mut reconstructed_shreds);
        trace!("reconstructed slice {} in slot {}", index, self.slot);

        ReconstructSliceResult::Complete
    }

    /// Reconstructs the block if the blockstore contains all slices.
    ///
    /// See [`ReconstructBlockResult`] for more info on what the function returns.
    fn try_reconstruct_block(&mut self) -> ReconstructBlockResult {
        if self.completed.is_some() {
            trace!("already have block for slot {}", self.slot);
            return ReconstructBlockResult::NoAction;
        }
        let Some(last_slice) = self.last_slice else {
            return ReconstructBlockResult::NoAction;
        };
        if self.slices.len() != last_slice.inner() + 1 {
            trace!("don't have all slices for slot {} yet", self.slot);
            return ReconstructBlockResult::NoAction;
        }

        // calculate double-Merkle tree & block hash
        let merkle_roots = self
            .slices
            .values()
            .map(|s| s.merkle_root.as_ref().unwrap());
        let tree = DoubleMerkleTree::new(merkle_roots);
        let block_hash = tree.get_root().clone();
        self.double_merkle_tree = Some(tree);

        // reconstruct block header
        let first_slice = self.slices.get(&SliceIndex::first()).unwrap();
        // based on the logic in `try_reconstruct_slice`, first_slice should be valid i.e. it must contain a parent.
        let mut parent = first_slice.parent.clone().unwrap();
        let mut parent_switched = false;

        let mut transactions = vec![];
        for (ind, slice) in &self.slices {
            // handle optimistic handover
            if !ind.is_first()
                && let Some(new_parent) = slice.parent.clone()
            {
                if new_parent == parent {
                    warn!("parent switched to same value");
                    return ReconstructBlockResult::Error;
                }
                if parent_switched {
                    warn!("parent switched more than once");
                    return ReconstructBlockResult::Error;
                }
                parent_switched = true;
                parent = new_parent;
            }

            let mut txs = match wincode::deserialize(&slice.data) {
                Ok(r) => r,
                Err(err) => {
                    warn!("decoding slice {ind} failed with {err:?}");
                    return ReconstructBlockResult::Error;
                }
            };
            transactions.append(&mut txs);
        }

        let block = Block {
<<<<<<< HEAD
            _slot: self.slot,
            block_hash: block_hash.clone(),
=======
            slot: self.slot,
            hash: block_hash.clone(),
>>>>>>> bdc7c589
            parent: parent.0,
            parent_hash: parent.1,
            _transactions: transactions,
        };
        let block_info = BlockInfo::from(&block);
        self.completed = Some((block_hash, block));

        // clean up raw slices
        for slice_index in last_slice.until() {
            self.slices.remove(&slice_index);
        }

        ReconstructBlockResult::Complete(block_info)
    }
}

#[cfg(test)]
mod tests {
    use super::*;
    use crate::crypto::signature::SecretKey;
    use crate::shredder::{DATA_SHREDS, ShredIndex, TOTAL_SHREDS};
    use crate::test_utils::{assert_votor_events_match, create_random_block};

    fn handle_slice(
        block_data: &mut BlockData,
        slice: Slice,
        sk: &SecretKey,
    ) -> (Vec<VotorEvent>, Result<(), AddShredError>) {
        let pk = sk.to_pk();
        let shreds = RegularShredder::shred(slice, sk).unwrap();
        let mut events = vec![];
        for shred in shreds {
            match block_data.add_shred(shred.into_shred(), pk) {
                Ok(Some(event)) => {
                    events.push(event);
                }
                Ok(None) | Err(AddShredError::Duplicate) => (),
                Err(err) => return (events, Err(err)),
            }
        }
        (events, Ok(()))
    }

    fn get_block_hash_from_votor_event(event: &VotorEvent) -> BlockHash {
        match event {
            VotorEvent::Block {
                slot: _,
                block_info: BlockInfo { hash, parent: _ },
            } => hash.clone(),
            _ => panic!(),
        }
    }

    #[test]
    fn reconstruct_slice_and_shreds() {
        let sk = SecretKey::new(&mut rand::rng());
        let pk = sk.to_pk();
        let slot = Slot::new(123);

        // manage to construct block from just enough shreds
        let slices = create_random_block(slot, 1);
        let mut block_data = BlockData::new(slot);
        let shreds = RegularShredder::shred(slices[0].clone(), &sk).unwrap();
        let mut events = vec![];
        for shred in shreds.into_iter().skip(TOTAL_SHREDS - DATA_SHREDS) {
            if let Some(event) = block_data.add_shred(shred.into_shred(), pk).unwrap() {
                events.push(event);
            }
        }
        assert!(block_data.completed.is_some());

        // all shreds should have been reconstructed
        let slice_shreds = block_data.shreds.get(&SliceIndex::first()).unwrap();
        assert_eq!(slice_shreds.len(), TOTAL_SHREDS);
        for shred_index in ShredIndex::all() {
            assert!(slice_shreds[*shred_index].is_some());
        }
    }

    #[test]
    fn reconstruct_slice_invalid_parent() {
        let sk = SecretKey::new(&mut rand::rng());
        let slot = Slot::new(123);

        // manage to construct a valid block
        let slices = create_random_block(slot, 1);
        let (events, res) =
            handle_slice(&mut BlockData::new(slices[0].slot), slices[0].clone(), &sk);
        let () = res.unwrap();
        assert_eq!(events.len(), 2);
        let first_shred_event = VotorEvent::FirstShred(slot);
        assert_votor_events_match(events[0].clone(), first_shred_event);
        let hash = get_block_hash_from_votor_event(&events[1]);
        let block_event = VotorEvent::Block {
            slot,
            block_info: BlockInfo {
                hash,
                parent: slices[0].parent.clone().unwrap(),
            },
        };
        assert_votor_events_match(events[1].clone(), block_event);

        // do not construct a valid block when slice is invalid
        let mut slices = create_random_block(slot, 1);
        slices[0].parent = None;
        let (events, res) =
            handle_slice(&mut BlockData::new(slices[0].slot), slices[0].clone(), &sk);
        assert_eq!(res.unwrap_err(), AddShredError::InvalidShred);
        assert_eq!(events.len(), 1);
        let first_shred_event = VotorEvent::FirstShred(slot);
        assert_votor_events_match(events[0].clone(), first_shred_event);
    }

    // If a subsequent slice switches parent to the original, the block is not reconstructed.
    #[test]
    fn reconstruct_block_optimistic_handover_duplicate_parent() {
        let sk = SecretKey::new(&mut rand::rng());
        let slot = Slot::new(123);
        let mut slices = create_random_block(slot, 3);
        slices[2].parent = slices[0].parent.clone();

        let mut block_data = BlockData::new(slot);
        let mut events = vec![];
        for (ind, slice) in slices.into_iter().enumerate() {
            let (mut evs, res) = handle_slice(&mut block_data, slice, &sk);
            events.append(&mut evs);
            if ind == 0 || ind == 1 {
                let () = res.unwrap();
            } else {
                assert_eq!(res.unwrap_err(), AddShredError::InvalidShred);
            }
        }
        assert_eq!(events.len(), 1);
        match events[0] {
            VotorEvent::FirstShred(s) => assert_eq!(slot, s),
            _ => panic!(),
        }
    }

    // Two switches of parents do not reconstruct block.
    #[test]
    fn reconstruct_block_optimistic_handover_two_switches() {
        let sk = SecretKey::new(&mut rand::rng());
        let slot = Slot::new(123);
        let mut slices = create_random_block(slot, 3);
        let parent = slices[0].parent.clone().unwrap();
        let slice_1_parent = (parent.0.next(), parent.1.clone());
        assert!(slice_1_parent.0 < slot);
        let slice_2_parent = (parent.0.next().next(), parent.1);
        assert!(slice_2_parent.0 < slot);
        slices[1].parent = Some(slice_1_parent);
        slices[2].parent = Some(slice_2_parent);

        let mut block_data = BlockData::new(slot);
        let mut events = vec![];
        for (ind, slice) in slices.into_iter().enumerate() {
            let (mut evs, res) = handle_slice(&mut block_data, slice, &sk);
            events.append(&mut evs);
            if ind == 0 || ind == 1 {
                let () = res.unwrap();
            } else {
                assert_eq!(res.unwrap_err(), AddShredError::InvalidShred);
            }
        }
        assert_eq!(events.len(), 1);
        match events[0] {
            VotorEvent::FirstShred(s) => assert_eq!(slot, s),
            _ => panic!(),
        }
    }

    // Optimistic handover works.
    #[test]
    fn reconstruct_block_optimistic_handover_works() {
        let sk = SecretKey::new(&mut rand::rng());
        let slot = Slot::new(123);
        let mut slices = create_random_block(slot, 3);
        let parent = slices[0].parent.clone().unwrap();
        let slice_1_parent = (parent.0.next(), parent.1);
        assert!(slice_1_parent.0 < slot);
        slices[1].parent = Some(slice_1_parent.clone());

        let mut block_data = BlockData::new(slot);
        let mut events = vec![];
        for slice in slices {
            let (mut evs, res) = handle_slice(&mut block_data, slice, &sk);
            events.append(&mut evs);
            let () = res.unwrap();
        }
        assert_eq!(events.len(), 2);
        match events[0] {
            VotorEvent::FirstShred(s) => assert_eq!(slot, s),
            _ => panic!(),
        }
        match &events[1] {
            VotorEvent::Block {
                slot: ret_slot,
                block_info,
            } => {
                assert_eq!(*ret_slot, slot);
                assert_eq!(block_info.parent, slice_1_parent);
            }
            _ => panic!(),
        }
    }
}<|MERGE_RESOLUTION|>--- conflicted
+++ resolved
@@ -344,13 +344,8 @@
         }
 
         let block = Block {
-<<<<<<< HEAD
             _slot: self.slot,
-            block_hash: block_hash.clone(),
-=======
-            slot: self.slot,
             hash: block_hash.clone(),
->>>>>>> bdc7c589
             parent: parent.0,
             parent_hash: parent.1,
             _transactions: transactions,
