--- conflicted
+++ resolved
@@ -14,11 +14,7 @@
 /// Shred index type.
 ///
 /// Using strong type to enforce certain constraints, e.g. it is never >= [`TOTAL_SHREDS`].
-<<<<<<< HEAD
 #[derive(Clone, Copy, Debug, PartialEq, Eq, PartialOrd, Ord, Serialize, SchemaWrite)]
-=======
-#[derive(Clone, Copy, Debug, PartialEq, Eq, PartialOrd, Ord, Serialize)]
->>>>>>> bdc7c589
 pub struct ShredIndex(usize);
 
 impl ShredIndex {
