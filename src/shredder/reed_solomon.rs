// Copyright (c) Anza Technology, Inc.
// SPDX-License-Identifier: Apache-2.0

//! Implements Reed-Solomon shreding and deshreding.

use reed_solomon_simd::{ReedSolomonDecoder, ReedSolomonEncoder};
use thiserror::Error;

use super::{
    DATA_SHREDS, MAX_DATA_PER_SLICE, MAX_DATA_PER_SLICE_AFTER_PADDING, ShredPayloadType,
    TOTAL_SHREDS,
};
use crate::shredder::{MAX_DATA_PER_SHRED, ValidatedShred};

/// Errors that may be returned by [`reed_solomon_shred()`].
#[derive(Clone, Copy, Debug, PartialEq, Eq, Error)]
pub(super) enum ReedSolomonShredError {
    #[error("too much data for slice")]
    TooMuchData,
}

/// Errors that may be returned by [`reed_solomon_deshred()`].
#[derive(Clone, Copy, Debug, PartialEq, Eq, Error)]
pub(super) enum ReedSolomonDeshredError {
    #[error("not enough shreds to reconstruct")]
    NotEnoughShreds,
    #[error("too much data for slice")]
    TooMuchData,
    #[error("invalid padding detected")]
    InvalidPadding,
}

/// The data and coding shreds returned from [`reed_solomon_shred()`] on success.
pub(super) struct RawShreds {
    /// A list of data shreds.
    pub(super) data: Vec<Vec<u8>>,
    /// A list of coding shreds.
    pub(super) coding: Vec<Vec<u8>>,
}

pub struct ReedSolomonCoder {
    num_coding: usize,
    encoder: ReedSolomonEncoder,
    decoder: ReedSolomonDecoder,
}

impl ReedSolomonCoder {
    ///
    pub(super) fn new(num_coding: usize) -> ReedSolomonCoder {
        assert!(num_coding <= TOTAL_SHREDS);
        let encoder = ReedSolomonEncoder::new(DATA_SHREDS, num_coding, MAX_DATA_PER_SHRED).unwrap();
        let decoder = ReedSolomonDecoder::new(DATA_SHREDS, num_coding, MAX_DATA_PER_SHRED).unwrap();

        ReedSolomonCoder {
            num_coding,
            encoder,
            decoder,
        }
    }

    /// Reed-Solomon encodes the `payload` into [`RawShreds`].
    ///
    /// For this, it splits the given slice into [`DATA_SHREDS`] data shreds.
    /// Then, it generates and adds `num_coding` additional Reed-Solomon coding shreds.
    ///
    /// First, however, padding is added to the payload to make it a multiple of `2 * DATA_SHREDS`.
    /// Bit padding of one 1bit and as many 0 bits as needed is added.
    /// In the byte representation this looks like `[0x80, 0x00, ..., 0x00]`.
    ///
    /// Errors
    ///
    /// If the provided payload is larger than [`MAX_DATA_PER_SLICE_AFTER_PADDING`] then returns [`ReedSolomonDeshredError::TooMuchData`].
    pub(super) fn shred(
        &mut self,
        mut payload: Vec<u8>,
    ) -> Result<RawShreds, ReedSolomonShredError> {
        if payload.len() > MAX_DATA_PER_SLICE {
            return Err(ReedSolomonShredError::TooMuchData);
        }

        // add padding
        let padding_bytes = 2 * DATA_SHREDS - payload.len() % (2 * DATA_SHREDS);
        payload.push(0x80);
        payload.resize(payload.len() + padding_bytes.saturating_sub(1), 0);
        assert!(payload.len() <= MAX_DATA_PER_SLICE_AFTER_PADDING);

        let shred_bytes = payload.len().div_ceil(DATA_SHREDS);
        let data = payload.chunks(shred_bytes).map(<[u8]>::to_vec).collect();
        for d in &data {
            self.encoder.add_original_shard(d).unwrap();
        }
        let result = self.encoder.encode().unwrap();
        let coding = result.recovery_iter().map(<[u8]>::to_vec).collect();
        Ok(RawShreds { data, coding })
    }

    /// Reconstructs the raw data from the given shreds.
    ///
    /// Removes the padding before returning the data.
    /// See [`reed_solomon_shred()`] for details on the padding scheme.
    ///
    /// Errors
    ///
    /// If fewer than [`DATA_SHREDS`] elements in `shreds` are `Some()` then returns [`ReedSolomonDeshredError::NotEnoughShreds`].
    /// If the restored payload is larger than [`MAX_DATA_PER_SLICE_AFTER_PADDING`] then returns [`ReedSolomonDeshredError::TooMuchData`].
    pub(super) fn deshred(
        &mut self,
        shreds: &[Option<ValidatedShred>; TOTAL_SHREDS],
    ) -> Result<Vec<u8>, ReedSolomonDeshredError> {
        let shreds_cnt = shreds.iter().filter(|s| s.is_some()).count();
        if shreds_cnt < DATA_SHREDS {
            return Err(ReedSolomonDeshredError::NotEnoughShreds);
        }

        let coding_offset = TOTAL_SHREDS - self.num_coding;

        // filter to split data and coding shreds
        let data = shreds.iter().take(coding_offset).filter_map(|s| {
            s.as_ref().map(|s| match &s.payload_type {
                ShredPayloadType::Data(d) => (*d.shred_index, &d.data),
                ShredPayloadType::Coding(_) => panic!("should be a data shred"),
            })
        });

        let coding = shreds.iter().skip(coding_offset).filter_map(|s| {
            s.as_ref().map(|s| match &s.payload_type {
                ShredPayloadType::Coding(c) => (*c.shred_index - coding_offset, &c.data),
                ShredPayloadType::Data(_) => panic!("should be a coding shred"),
            })
        });

        for (i, d) in data.clone() {
            self.decoder.add_original_shard(i, d).unwrap();
        }
        for (i, c) in coding {
            self.decoder.add_recovery_shard(i, c).unwrap();
        }
        let restored = self.decoder.decode().unwrap();

<<<<<<< HEAD
        let mut data_shreds = vec![None; DATA_SHREDS];
        for (i, d) in data {
            data_shreds[i] = Some(d);
=======
    // restore data from data shreds (from input and restored)
    let mut restored_payload = Vec::with_capacity(MAX_DATA_PER_SLICE_AFTER_PADDING);
    for (i, d) in data_shreds.into_iter().enumerate() {
        let shred_data = match d {
            Some(data_ref) => data_ref,
            None => restored.get(&i).unwrap(),
        };
        if restored_payload.len() + shred_data.len() > MAX_DATA_PER_SLICE_AFTER_PADDING {
            return Err(ReedSolomonDeshredError::TooMuchData);
>>>>>>> a8acb401
        }

        // restore data from data shreds (from input and restored)
        let mut restored_payload = Vec::with_capacity(MAX_DATA_PER_SLICE_AFTER_PADDING);
        for (i, d) in data_shreds.into_iter().enumerate() {
            let shred_data = match d {
                Some(data_ref) => data_ref.as_ref(),
                None => restored.restored_original(i).unwrap(),
            };
            if restored_payload.len() + shred_data.len() > MAX_DATA_PER_SLICE_AFTER_PADDING {
                return Err(ReedSolomonDeshredError::TooMuchData);
            }
            restored_payload.extend_from_slice(shred_data);
        }

        // remove padding
        let padding_bytes = restored_payload
            .iter()
            .rev()
            .take_while(|b| **b == 0)
            .count()
            + 1;
        if restored_payload[restored_payload.len() - padding_bytes] != 0x80 {
            return Err(ReedSolomonDeshredError::InvalidPadding);
        }
        restored_payload.truncate(restored_payload.len().saturating_sub(padding_bytes));

        Ok(restored_payload)
    }
}

#[cfg(test)]
mod tests {
    use static_assertions::const_assert;

    use super::*;
    use crate::Slot;
    use crate::crypto::signature::SecretKey;
    use crate::shredder::data_and_coding_to_output_shreds;
    use crate::types::slice::create_slice_with_invalid_txs;
    use crate::types::{SliceHeader, SliceIndex};

    #[test]
    fn restore_full() {
        let (header, payload) = create_slice_with_invalid_txs(MAX_DATA_PER_SLICE).deconstruct();
        shred_deshred_restore(header, payload.into());
    }

    #[test]
    fn restore_tiny() {
        let (header, payload) = create_slice_with_invalid_txs(DATA_SHREDS - 1).deconstruct();
        shred_deshred_restore(header, payload.into());
    }

    #[test]
    fn restore_empty() {
        let header = SliceHeader {
            slot: Slot::new(0),
            slice_index: SliceIndex::first(),
            is_last: true,
        };
        let payload = Vec::new();
        shred_deshred_restore(header, payload);
    }

    #[test]
    fn restore_various() {
        const_assert!(MAX_DATA_PER_SLICE >= 2 * DATA_SHREDS);
        let slice_bytes = MAX_DATA_PER_SLICE / 2;
        for offset in 0..DATA_SHREDS {
            let (header, payload) =
                create_slice_with_invalid_txs(slice_bytes + offset).deconstruct();
            shred_deshred_restore(header, payload.into());
        }
    }

    #[test]
    fn shred_too_much_data() {
        let payload = vec![0; MAX_DATA_PER_SLICE + 1];
        let mut rs = ReedSolomonCoder::new(TOTAL_SHREDS - DATA_SHREDS);
        let res = rs.shred(payload);
        assert!(res.is_err());
        assert_eq!(res.err().unwrap(), ReedSolomonShredError::TooMuchData);
    }

    #[test]
    fn deshred_not_enough_shreds() {
        let (header, payload) = create_slice_with_invalid_txs(MAX_DATA_PER_SLICE).deconstruct();
        let mut rs = ReedSolomonCoder::new(TOTAL_SHREDS - DATA_SHREDS);
        let shreds = rs.shred(payload.clone().into()).unwrap();
        let sk = SecretKey::new(&mut rand::rng());
        let mut shreds = data_and_coding_to_output_shreds(header, shreds, &sk).map(Some);
        for shred in shreds.iter_mut().skip(DATA_SHREDS - 1) {
            *shred = None;
        }
        let res = rs.deshred(&shreds);
        assert!(res.is_err());
        assert_eq!(res.err().unwrap(), ReedSolomonDeshredError::NotEnoughShreds);
    }

    fn shred_deshred_restore(header: SliceHeader, payload: Vec<u8>) {
        let mut rs = ReedSolomonCoder::new(TOTAL_SHREDS - DATA_SHREDS);
        let shreds = rs.shred(payload.clone()).unwrap();
        let shreds = take_and_map_enough_shreds(header, shreds);
        let restored = rs.deshred(&shreds).unwrap();
        assert_eq!(restored, payload);
    }

    fn take_and_map_enough_shreds(
        header: SliceHeader,
        shreds: RawShreds,
    ) -> [Option<ValidatedShred>; TOTAL_SHREDS] {
        let sk = SecretKey::new(&mut rand::rng());
        let mut shreds = data_and_coding_to_output_shreds(header, shreds, &sk).map(Some);
        for shred in shreds.iter_mut().skip(TOTAL_SHREDS - DATA_SHREDS) {
            *shred = None;
        }
        shreds
    }
}<|MERGE_RESOLUTION|>--- conflicted
+++ resolved
@@ -137,28 +137,16 @@
         }
         let restored = self.decoder.decode().unwrap();
 
-<<<<<<< HEAD
         let mut data_shreds = vec![None; DATA_SHREDS];
         for (i, d) in data {
             data_shreds[i] = Some(d);
-=======
-    // restore data from data shreds (from input and restored)
-    let mut restored_payload = Vec::with_capacity(MAX_DATA_PER_SLICE_AFTER_PADDING);
-    for (i, d) in data_shreds.into_iter().enumerate() {
-        let shred_data = match d {
-            Some(data_ref) => data_ref,
-            None => restored.get(&i).unwrap(),
-        };
-        if restored_payload.len() + shred_data.len() > MAX_DATA_PER_SLICE_AFTER_PADDING {
-            return Err(ReedSolomonDeshredError::TooMuchData);
->>>>>>> a8acb401
         }
 
         // restore data from data shreds (from input and restored)
         let mut restored_payload = Vec::with_capacity(MAX_DATA_PER_SLICE_AFTER_PADDING);
         for (i, d) in data_shreds.into_iter().enumerate() {
             let shred_data = match d {
-                Some(data_ref) => data_ref.as_ref(),
+                Some(data_ref) => data_ref,
                 None => restored.restored_original(i).unwrap(),
             };
             if restored_payload.len() + shred_data.len() > MAX_DATA_PER_SLICE_AFTER_PADDING {
