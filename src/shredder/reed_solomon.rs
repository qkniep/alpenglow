--- conflicted
+++ resolved
@@ -160,10 +160,6 @@
 
     #[test]
     fn shred_too_much_data() {
-<<<<<<< HEAD
-        let header = SliceHeader::new(Slot::new(0), SliceIndex::first(), true);
-=======
->>>>>>> c7f11483
         let payload = vec![0; MAX_DATA_PER_SLICE + 1];
         let res = reed_solomon_shred(payload, TOTAL_SHREDS - DATA_SHREDS);
         assert!(res.is_err());
