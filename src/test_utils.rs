// Copyright (c) Anza Technology, Inc.
// SPDX-License-Identifier: Apache-2.0

//! Utility types and functions for tests and benchmarks.

use std::sync::Arc;

use rand::RngCore;
use wincode::{SchemaRead, SchemaWrite};

use crate::all2all::TrivialAll2All;
use crate::consensus::{ConsensusMessage, EpochInfo};
use crate::crypto::aggsig::SecretKey;
use crate::crypto::merkle::{BlockHash, DoubleMerkleTree};
use crate::crypto::{Hash, signature};
use crate::network::simulated::SimulatedNetworkCore;
use crate::network::{SimulatedNetwork, localhost_ip_sockaddr};
use crate::shredder::{MAX_DATA_PER_SLICE, RegularShredder, Shredder, ValidatedShred};
use crate::types::{Slice, SliceHeader, SliceIndex, SlicePayload};
use crate::{
    BlockId, MAX_TRANSACTION_SIZE, Slot, Transaction, ValidatorId, ValidatorInfo, VotorEvent,
};

<<<<<<< HEAD
#[derive(Clone, Debug, SchemaRead, SchemaWrite)]
pub struct Ping;

#[derive(Clone, Debug, SchemaRead, SchemaWrite)]
pub struct Pong;

=======
/// A simple ping network message.
#[derive(Clone, Debug, SchemaRead, SchemaWrite)]
pub struct Ping;

/// A simple pong network message.
#[derive(Clone, Debug, SchemaRead, SchemaWrite)]
pub struct Pong;

/// A simple network message that can be either a ping or a pong.
>>>>>>> e5791d98
#[derive(Clone, Debug, SchemaRead, SchemaWrite)]
pub enum PingOrPong {
    Ping,
    Pong,
}

/// Generates [`ValidatorInfo`] for the given number of validators.
///
/// Returns the voting secret keys of all validators and the [`EpochInfo`] of validator 0.
pub fn generate_validators(num_validators: u64) -> (Vec<SecretKey>, Arc<EpochInfo>) {
    let mut rng = rand::rng();
    let mut sks = Vec::new();
    let mut voting_sks = Vec::new();
    let mut validators = Vec::new();
    for i in 0..num_validators {
        sks.push(signature::SecretKey::new(&mut rng));
        voting_sks.push(SecretKey::new(&mut rng));
        validators.push(ValidatorInfo {
            id: i,
            stake: 1,
            pubkey: sks[i as usize].to_pk(),
            voting_pubkey: voting_sks[i as usize].to_pk(),
            all2all_address: localhost_ip_sockaddr(0),
            disseminator_address: localhost_ip_sockaddr(0),
            repair_request_address: localhost_ip_sockaddr(0),
            repair_response_address: localhost_ip_sockaddr(0),
        });
    }
    let epoch_info = Arc::new(EpochInfo::new(0, validators));
    (voting_sks, epoch_info)
}

/// Creates [`TrivialAll2All`] instances for the given validators.
///
/// These are connected via a [`SimulatedNetworkCore`].
pub async fn generate_all2all_instances(
    mut validators: Vec<ValidatorInfo>,
) -> Vec<TrivialAll2All<SimulatedNetwork<ConsensusMessage, ConsensusMessage>>> {
    let core = Arc::new(
        SimulatedNetworkCore::default()
            .with_jitter(0.0)
            .with_packet_loss(0.0),
    );
    for (i, val) in validators.iter_mut().enumerate() {
        val.all2all_address = localhost_ip_sockaddr(i.try_into().unwrap());
    }
    let mut all2all = Vec::new();
    for i in 0..validators.len() {
        let network = core.join_unlimited(i as ValidatorId).await;
        all2all.push(TrivialAll2All::new(validators.clone(), network));
    }
    all2all
}

/// Creates a random block with the given number of slices and shreds it.
///
/// Returns the block hash, the double-Merkle tree, and all shreds by slice.
pub fn create_random_shredded_block(
    slot: Slot,
    num_slices: usize,
    sk: &signature::SecretKey,
) -> (BlockHash, DoubleMerkleTree, Vec<Vec<ValidatedShred>>) {
    let mut shredder = RegularShredder::default();
    let mut shreds = Vec::with_capacity(num_slices);
    for slice in create_random_block(slot, num_slices) {
        shreds.push(shredder.shred(slice.clone(), sk).unwrap().to_vec());
    }
    let merkle_roots = shreds
        .iter()
        .map(|slice_shreds| slice_shreds[0].merkle_root.clone())
        .collect::<Vec<_>>();
    let tree = DoubleMerkleTree::new(&merkle_roots);
    let block_hash = tree.get_root();
    (block_hash, tree, shreds)
}

/// Creates a random block with the given number of slices.
///
/// In most cases, you should use [`create_random_shredded_block`] instead.
///
/// Returns all slices, as [`Slice`].
pub fn create_random_block(slot: Slot, num_slices: usize) -> Vec<Slice> {
    let final_slice_index = SliceIndex::new_unchecked(num_slices - 1);
    let parent_slot = Slot::genesis();
    assert_ne!(slot, parent_slot);
    let mut slices = Vec::new();
    for slice_index in final_slice_index.until() {
        let parent = if slice_index.is_first() {
            Some((parent_slot, Hash::default().into()))
        } else {
            None
        };
        let payload = create_random_slice_payload_valid_txs(parent);
        let header = SliceHeader {
            slot,
            slice_index,
            is_last: slice_index == final_slice_index,
        };
        slices.push(Slice::from_parts(header, payload, None));
    }
    slices
}

/// Asserts that two [`VotorEvent`]s are equal.
///
/// Panics if they are not equal.
pub fn assert_votor_events_match(ev0: VotorEvent, ev1: VotorEvent) {
    match (ev0, ev1) {
        (
            VotorEvent::ParentReady {
                slot: s0,
                parent_slot: ps0,
                parent_hash: ph0,
            },
            VotorEvent::ParentReady {
                slot: s1,
                parent_slot: ps1,
                parent_hash: ph1,
            },
        ) => {
            assert_eq!(s0, s1);
            assert_eq!(ps0, ps1);
            assert_eq!(ph0, ph1);
        }
        (VotorEvent::CertCreated(c0), VotorEvent::CertCreated(c1)) => assert_eq!(c0, c1),
        (VotorEvent::Standstill(s0, c0, v0), VotorEvent::Standstill(s1, c1, v1)) => {
            assert_eq!(s0, s1);
            assert_eq!(c0, c1);
            assert_eq!(v0, v1);
        }
        (VotorEvent::SafeToNotar(s0, h0), VotorEvent::SafeToNotar(s1, h1)) => {
            assert_eq!(s0, s1);
            assert_eq!(h0, h1);
        }
        (
            VotorEvent::Block {
                slot: s0,
                block_info: b0,
            },
            VotorEvent::Block {
                slot: s1,
                block_info: b1,
            },
        ) => {
            assert_eq!(s0, s1);
            assert_eq!(b0, b1);
        }

        (VotorEvent::Timeout(s0), VotorEvent::Timeout(s1))
        | (VotorEvent::TimeoutCrashedLeader(s0), VotorEvent::TimeoutCrashedLeader(s1))
        | (VotorEvent::SafeToSkip(s0), VotorEvent::SafeToSkip(s1)) => assert_eq!(s0, s1),
        (VotorEvent::FirstShred(s0), VotorEvent::FirstShred(s1)) => assert_eq!(s0, s1),

        (ev0, ev1) => {
            panic!("{ev0:?} does not match {ev1:?}");
        }
    }
}

/// Creates a valid [`SlicePayload`] which contains valid transactions that can be decoded.
fn create_random_slice_payload_valid_txs(parent: Option<BlockId>) -> SlicePayload {
    // HACK: manually picked number of maximally sized transactions that fit in the slice
    // without going over the [`MAX_DATA_PER_SLICE`] limit.
    const NUM_TXS_PER_SLICE: usize = 61;

    let mut data = vec![0; MAX_TRANSACTION_SIZE];
    rand::rng().fill_bytes(&mut data);
    let tx = Transaction(data);
    let tx = wincode::serialize(&tx).expect("serialization should not panic");
<<<<<<< HEAD
    let txs = vec![tx; 61];
=======
    let txs = vec![tx; NUM_TXS_PER_SLICE];
>>>>>>> e5791d98
    let txs = wincode::serialize(&txs).expect("serialization should not panic");
    let payload = SlicePayload::new(parent, txs);
    let payload: Vec<u8> = payload.into();
    assert!(payload.len() <= MAX_DATA_PER_SLICE);
    SlicePayload::from(payload.as_slice())
}<|MERGE_RESOLUTION|>--- conflicted
+++ resolved
@@ -21,14 +21,6 @@
     BlockId, MAX_TRANSACTION_SIZE, Slot, Transaction, ValidatorId, ValidatorInfo, VotorEvent,
 };
 
-<<<<<<< HEAD
-#[derive(Clone, Debug, SchemaRead, SchemaWrite)]
-pub struct Ping;
-
-#[derive(Clone, Debug, SchemaRead, SchemaWrite)]
-pub struct Pong;
-
-=======
 /// A simple ping network message.
 #[derive(Clone, Debug, SchemaRead, SchemaWrite)]
 pub struct Ping;
@@ -38,7 +30,6 @@
 pub struct Pong;
 
 /// A simple network message that can be either a ping or a pong.
->>>>>>> e5791d98
 #[derive(Clone, Debug, SchemaRead, SchemaWrite)]
 pub enum PingOrPong {
     Ping,
@@ -208,11 +199,7 @@
     rand::rng().fill_bytes(&mut data);
     let tx = Transaction(data);
     let tx = wincode::serialize(&tx).expect("serialization should not panic");
-<<<<<<< HEAD
-    let txs = vec![tx; 61];
-=======
     let txs = vec![tx; NUM_TXS_PER_SLICE];
->>>>>>> e5791d98
     let txs = wincode::serialize(&txs).expect("serialization should not panic");
     let payload = SlicePayload::new(parent, txs);
     let payload: Vec<u8> = payload.into();
