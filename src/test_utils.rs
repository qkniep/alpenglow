// Copyright (c) Anza Technology, Inc.
// SPDX-License-Identifier: Apache-2.0

//! Utility types and functions for tests and benchmarks.

use std::sync::Arc;

use rand::RngCore;
use wincode::{SchemaRead, SchemaWrite};

use crate::all2all::TrivialAll2All;
use crate::consensus::{ConsensusMessage, EpochInfo};
use crate::crypto::aggsig::SecretKey;
use crate::crypto::merkle::{BlockHash, DoubleMerkleTree};
use crate::crypto::{Hash, signature};
use crate::network::simulated::SimulatedNetworkCore;
use crate::network::{SimulatedNetwork, localhost_ip_sockaddr};
use crate::shredder::{MAX_DATA_PER_SLICE, RegularShredder, Shredder, ValidatedShred};
use crate::types::{Slice, SliceHeader, SliceIndex, SlicePayload};
use crate::{
    BlockId, MAX_TRANSACTION_SIZE, Slot, Transaction, ValidatorId, ValidatorInfo, VotorEvent,
};

<<<<<<< HEAD
#[derive(Clone, Debug, SchemaRead, SchemaWrite)]
pub struct Ping;

#[derive(Clone, Debug, SchemaRead, SchemaWrite)]
pub struct Pong;

#[derive(Clone, Debug, SchemaRead, SchemaWrite)]
=======
/// A simple ping network message.
#[derive(Clone, Debug, Serialize, Deserialize)]
pub struct Ping;

/// A simple pong network message.
#[derive(Clone, Debug, Serialize, Deserialize)]
pub struct Pong;

/// A simple network message that can be either a ping or a pong.
#[derive(Clone, Debug, Serialize, Deserialize)]
>>>>>>> 1e4e9f68
pub enum PingOrPong {
    Ping,
    Pong,
}

/// Generates [`ValidatorInfo`] for the given number of validators.
///
/// Returns the voting secret keys of all validators and the [`EpochInfo`] of validator 0.
pub fn generate_validators(num_validators: u64) -> (Vec<SecretKey>, Arc<EpochInfo>) {
    let mut rng = rand::rng();
    let mut sks = Vec::new();
    let mut voting_sks = Vec::new();
    let mut validators = Vec::new();
    for i in 0..num_validators {
        sks.push(signature::SecretKey::new(&mut rng));
        voting_sks.push(SecretKey::new(&mut rng));
        validators.push(ValidatorInfo {
            id: i,
            stake: 1,
            pubkey: sks[i as usize].to_pk(),
            voting_pubkey: voting_sks[i as usize].to_pk(),
            all2all_address: localhost_ip_sockaddr(0),
            disseminator_address: localhost_ip_sockaddr(0),
            repair_request_address: localhost_ip_sockaddr(0),
            repair_response_address: localhost_ip_sockaddr(0),
        });
    }
    let epoch_info = Arc::new(EpochInfo::new(0, validators));
    (voting_sks, epoch_info)
}

/// Creates [`TrivialAll2All`] instances for the given validators.
///
/// These are connected via a [`SimulatedNetworkCore`].
pub async fn generate_all2all_instances(
    mut validators: Vec<ValidatorInfo>,
) -> Vec<TrivialAll2All<SimulatedNetwork<ConsensusMessage, ConsensusMessage>>> {
    let core = Arc::new(
        SimulatedNetworkCore::default()
            .with_jitter(0.0)
            .with_packet_loss(0.0),
    );
    for (i, val) in validators.iter_mut().enumerate() {
        val.all2all_address = localhost_ip_sockaddr(i.try_into().unwrap());
    }
    let mut all2all = Vec::new();
    for i in 0..validators.len() {
        let network = core.join_unlimited(i as ValidatorId).await;
        all2all.push(TrivialAll2All::new(validators.clone(), network));
    }
    all2all
}

/// Creates a random block with the given number of slices and shreds it.
///
/// Returns the block hash, the double-Merkle tree, and all shreds by slice.
pub fn create_random_shredded_block(
    slot: Slot,
    num_slices: usize,
    sk: &signature::SecretKey,
) -> (BlockHash, DoubleMerkleTree, Vec<Vec<ValidatedShred>>) {
    let mut shreds = Vec::with_capacity(num_slices);
    for slice in create_random_block(slot, num_slices) {
        shreds.push(RegularShredder::shred(slice.clone(), sk).unwrap().to_vec());
    }
    let merkle_roots = shreds
        .iter()
        .map(|slice_shreds| slice_shreds[0].merkle_root.clone())
        .collect::<Vec<_>>();
    let tree = DoubleMerkleTree::new(&merkle_roots);
    let block_hash = tree.get_root();
    (block_hash, tree, shreds)
}

/// Creates a random block with the given number of slices.
///
/// In most cases, you should use [`create_random_shredded_block`] instead.
///
/// Returns all slices, as [`Slice`].
pub fn create_random_block(slot: Slot, num_slices: usize) -> Vec<Slice> {
    let final_slice_index = SliceIndex::new_unchecked(num_slices - 1);
    let parent_slot = Slot::genesis();
    assert_ne!(slot, parent_slot);
    let mut slices = Vec::new();
    for slice_index in final_slice_index.until() {
        let parent = if slice_index.is_first() {
            Some((parent_slot, Hash::default().into()))
        } else {
            None
        };
        let payload = create_random_slice_payload_valid_txs(parent);
        let header = SliceHeader {
            slot,
            slice_index,
            is_last: slice_index == final_slice_index,
        };
        slices.push(Slice::from_parts(header, payload, None));
    }
    slices
}

/// Asserts that two [`VotorEvent`]s are equal.
///
/// Panics if they are not equal.
pub fn assert_votor_events_match(ev0: VotorEvent, ev1: VotorEvent) {
    match (ev0, ev1) {
        (
            VotorEvent::ParentReady {
                slot: s0,
                parent_slot: ps0,
                parent_hash: ph0,
            },
            VotorEvent::ParentReady {
                slot: s1,
                parent_slot: ps1,
                parent_hash: ph1,
            },
        ) => {
            assert_eq!(s0, s1);
            assert_eq!(ps0, ps1);
            assert_eq!(ph0, ph1);
        }
        (VotorEvent::CertCreated(c0), VotorEvent::CertCreated(c1)) => assert_eq!(c0, c1),
        (VotorEvent::Standstill(s0, c0, v0), VotorEvent::Standstill(s1, c1, v1)) => {
            assert_eq!(s0, s1);
            assert_eq!(c0, c1);
            assert_eq!(v0, v1);
        }
        (VotorEvent::SafeToNotar(s0, h0), VotorEvent::SafeToNotar(s1, h1)) => {
            assert_eq!(s0, s1);
            assert_eq!(h0, h1);
        }
        (
            VotorEvent::Block {
                slot: s0,
                block_info: b0,
            },
            VotorEvent::Block {
                slot: s1,
                block_info: b1,
            },
        ) => {
            assert_eq!(s0, s1);
            assert_eq!(b0, b1);
        }

        (VotorEvent::Timeout(s0), VotorEvent::Timeout(s1))
        | (VotorEvent::TimeoutCrashedLeader(s0), VotorEvent::TimeoutCrashedLeader(s1))
        | (VotorEvent::SafeToSkip(s0), VotorEvent::SafeToSkip(s1)) => assert_eq!(s0, s1),
        (VotorEvent::FirstShred(s0), VotorEvent::FirstShred(s1)) => assert_eq!(s0, s1),

        (ev0, ev1) => {
            panic!("{ev0:?} does not match {ev1:?}");
        }
    }
}

/// Creates a valid [`SlicePayload`] which contains valid transactions that can be decoded.
fn create_random_slice_payload_valid_txs(parent: Option<BlockId>) -> SlicePayload {
    // HACK: manually picked number of maximally sized transactions that fit in the slice
    // without going over the [`MAX_DATA_PER_SLICE`] limit.
    const NUM_TXS_PER_SLICE: usize = 63;

    let mut data = vec![0; MAX_TRANSACTION_SIZE];
    rand::rng().fill_bytes(&mut data);
    let tx = Transaction(data);
<<<<<<< HEAD
    let tx = wincode::serialize(&tx).expect("serialization should not panic");
    let txs = vec![tx; 61];
    let txs = wincode::serialize(&txs).expect("serialization should not panic");
=======
    let tx =
        bincode::serde::encode_to_vec(&tx, BINCODE_CONFIG).expect("serialization should not panic");
    let txs = vec![tx; NUM_TXS_PER_SLICE];
    let txs =
        bincode::serde::encode_to_vec(txs, BINCODE_CONFIG).expect("serialization should not panic");
>>>>>>> 1e4e9f68
    let payload = SlicePayload::new(parent, txs);
    let payload: Vec<u8> = payload.into();
    assert!(payload.len() <= MAX_DATA_PER_SLICE);
    SlicePayload::from(payload.as_slice())
}<|MERGE_RESOLUTION|>--- conflicted
+++ resolved
@@ -21,26 +21,16 @@
     BlockId, MAX_TRANSACTION_SIZE, Slot, Transaction, ValidatorId, ValidatorInfo, VotorEvent,
 };
 
-<<<<<<< HEAD
+/// A simple ping network message.
 #[derive(Clone, Debug, SchemaRead, SchemaWrite)]
 pub struct Ping;
 
+/// A simple pong network message.
 #[derive(Clone, Debug, SchemaRead, SchemaWrite)]
 pub struct Pong;
 
+/// A simple network message that can be either a ping or a pong.
 #[derive(Clone, Debug, SchemaRead, SchemaWrite)]
-=======
-/// A simple ping network message.
-#[derive(Clone, Debug, Serialize, Deserialize)]
-pub struct Ping;
-
-/// A simple pong network message.
-#[derive(Clone, Debug, Serialize, Deserialize)]
-pub struct Pong;
-
-/// A simple network message that can be either a ping or a pong.
-#[derive(Clone, Debug, Serialize, Deserialize)]
->>>>>>> 1e4e9f68
 pub enum PingOrPong {
     Ping,
     Pong,
@@ -207,17 +197,9 @@
     let mut data = vec![0; MAX_TRANSACTION_SIZE];
     rand::rng().fill_bytes(&mut data);
     let tx = Transaction(data);
-<<<<<<< HEAD
     let tx = wincode::serialize(&tx).expect("serialization should not panic");
-    let txs = vec![tx; 61];
+    let txs = vec![tx; NUM_TXS_PER_SLICE];
     let txs = wincode::serialize(&txs).expect("serialization should not panic");
-=======
-    let tx =
-        bincode::serde::encode_to_vec(&tx, BINCODE_CONFIG).expect("serialization should not panic");
-    let txs = vec![tx; NUM_TXS_PER_SLICE];
-    let txs =
-        bincode::serde::encode_to_vec(txs, BINCODE_CONFIG).expect("serialization should not panic");
->>>>>>> 1e4e9f68
     let payload = SlicePayload::new(parent, txs);
     let payload: Vec<u8> = payload.into();
     assert!(payload.len() <= MAX_DATA_PER_SLICE);
