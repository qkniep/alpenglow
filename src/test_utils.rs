use std::sync::Arc;

use rand::RngCore;

use crate::all2all::TrivialAll2All;
use crate::consensus::EpochInfo;
use crate::crypto::aggsig::SecretKey;
use crate::crypto::{Hash, signature};
use crate::network::SimulatedNetwork;
use crate::network::simulated::SimulatedNetworkCore;
use crate::shredder::MAX_DATA_PER_SLICE;
use crate::types::{Slice, SliceHeader, SliceIndex, SlicePayload};
use crate::{
    BlockId, MAX_TRANSACTION_SIZE, Slot, Transaction, ValidatorId, ValidatorInfo, VotorEvent,
<<<<<<< HEAD
    all2all::TrivialAll2All,
    consensus::EpochInfo,
    crypto::{Hash, MerkleTree, aggsig::SecretKey, signature},
    network::{SimulatedNetwork, simulated::SimulatedNetworkCore},
    shredder::{MAX_DATA_PER_SLICE, RegularShredder, Shred, Shredder},
    types::{Slice, SliceHeader, SliceIndex, SlicePayload},
=======
>>>>>>> 83d23dfe
};

pub fn generate_validators(num_validators: u64) -> (Vec<SecretKey>, Arc<EpochInfo>) {
    let mut rng = rand::rng();
    let mut sks = Vec::new();
    let mut voting_sks = Vec::new();
    let mut validators = Vec::new();
    for i in 0..num_validators {
        sks.push(signature::SecretKey::new(&mut rng));
        voting_sks.push(SecretKey::new(&mut rng));
        validators.push(ValidatorInfo {
            id: i,
            stake: 1,
            pubkey: sks[i as usize].to_pk(),
            voting_pubkey: voting_sks[i as usize].to_pk(),
            all2all_address: String::new(),
            disseminator_address: String::new(),
            repair_address: String::new(),
        });
    }
    let epoch_info = Arc::new(EpochInfo::new(0, validators));
    (voting_sks, epoch_info)
}

pub async fn generate_all2all_instances(
    mut validators: Vec<ValidatorInfo>,
) -> Vec<TrivialAll2All<SimulatedNetwork>> {
    let core = Arc::new(
        SimulatedNetworkCore::default()
            .with_jitter(0.0)
            .with_packet_loss(0.0),
    );
    for (i, val) in validators.iter_mut().enumerate() {
        val.all2all_address = i.to_string();
    }
    let mut all2all = Vec::new();
    for i in 0..validators.len() {
        let network = core.join_unlimited(i as ValidatorId).await;
        all2all.push(TrivialAll2All::new(validators.clone(), network));
    }
    all2all
}

pub fn create_random_shredded_block(
    slot: Slot,
    num_slices: usize,
    sk: &signature::SecretKey,
) -> (Hash, MerkleTree, Vec<Vec<Shred>>) {
    let mut shreds = Vec::with_capacity(num_slices);
    for slice in create_random_block(slot, num_slices) {
        shreds.push(RegularShredder::shred(slice.clone(), sk).unwrap());
    }
    let merkle_roots = shreds
        .iter()
        .map(|slice_shreds| slice_shreds[0].merkle_root)
        .collect::<Vec<_>>();
    let tree = MerkleTree::new(&merkle_roots);
    let block_hash = tree.get_root();
    (block_hash, tree, shreds)
}

pub fn create_random_block(slot: Slot, num_slices: usize) -> Vec<Slice> {
    let final_slice_index = SliceIndex::new_unchecked(num_slices - 1);
    let parent_slot = Slot::genesis();
    assert_ne!(slot, parent_slot);
    let mut slices = Vec::new();
    for slice_index in final_slice_index.until() {
        let parent = if slice_index.is_first() {
            Some((parent_slot, Hash::default()))
        } else {
            None
        };
        let payload = create_random_slice_payload_valid_txs(parent);
        let header = SliceHeader {
            slot,
            slice_index,
            is_last: slice_index == final_slice_index,
        };
        slices.push(Slice::from_parts(header, payload, None));
    }
    slices
}

pub fn assert_votor_events_match(ev0: VotorEvent, ev1: VotorEvent) {
    match (ev0, ev1) {
        (
            VotorEvent::ParentReady {
                slot: s0,
                parent_slot: ps0,
                parent_hash: ph0,
            },
            VotorEvent::ParentReady {
                slot: s1,
                parent_slot: ps1,
                parent_hash: ph1,
            },
        ) => {
            assert_eq!(s0, s1);
            assert_eq!(ps0, ps1);
            assert_eq!(ph0, ph1);
        }
        (VotorEvent::CertCreated(c0), VotorEvent::CertCreated(c1)) => assert_eq!(c0, c1),
        (VotorEvent::Standstill(s0, c0, v0), VotorEvent::Standstill(s1, c1, v1)) => {
            assert_eq!(s0, s1);
            assert_eq!(c0, c1);
            assert_eq!(v0, v1);
        }
        (VotorEvent::SafeToNotar(s0, h0), VotorEvent::SafeToNotar(s1, h1)) => {
            assert_eq!(s0, s1);
            assert_eq!(h0, h1);
        }
        (
            VotorEvent::Block {
                slot: s0,
                block_info: b0,
            },
            VotorEvent::Block {
                slot: s1,
                block_info: b1,
            },
        ) => {
            assert_eq!(s0, s1);
            assert_eq!(b0, b1);
        }

        (VotorEvent::Timeout(s0), VotorEvent::Timeout(s1))
        | (VotorEvent::TimeoutCrashedLeader(s0), VotorEvent::TimeoutCrashedLeader(s1))
        | (VotorEvent::SafeToSkip(s0), VotorEvent::SafeToSkip(s1)) => assert_eq!(s0, s1),
        (VotorEvent::FirstShred(s0), VotorEvent::FirstShred(s1)) => assert_eq!(s0, s1),

        (ev0, ev1) => {
            panic!("{ev0:?} does not match {ev1:?}");
        }
    }
}

/// Creates a valid [`SlicePayload`] which contains valid transactions that can  be decoded.
///
// HACK: Packs manually picked number of maximally sized transactions in the slice that results in creating the largest slice possible without going over the [`MAX_DATA_PER_SLICE`] limit.
fn create_random_slice_payload_valid_txs(parent: Option<BlockId>) -> SlicePayload {
    let mut data = vec![0; MAX_TRANSACTION_SIZE];
    rand::rng().fill_bytes(&mut data);
    let tx = Transaction(data);
    let tx = bincode::serde::encode_to_vec(&tx, bincode::config::standard())
        .expect("serialization should not panic");
    let txs = vec![tx; 63];
    let txs = bincode::serde::encode_to_vec(txs, bincode::config::standard())
        .expect("serialization should not panic");
    let payload = SlicePayload::new(parent, txs);
    let payload: Vec<u8> = payload.into();
    assert!(payload.len() <= MAX_DATA_PER_SLICE);
    payload.into()
}<|MERGE_RESOLUTION|>--- conflicted
+++ resolved
@@ -12,15 +12,6 @@
 use crate::types::{Slice, SliceHeader, SliceIndex, SlicePayload};
 use crate::{
     BlockId, MAX_TRANSACTION_SIZE, Slot, Transaction, ValidatorId, ValidatorInfo, VotorEvent,
-<<<<<<< HEAD
-    all2all::TrivialAll2All,
-    consensus::EpochInfo,
-    crypto::{Hash, MerkleTree, aggsig::SecretKey, signature},
-    network::{SimulatedNetwork, simulated::SimulatedNetworkCore},
-    shredder::{MAX_DATA_PER_SLICE, RegularShredder, Shred, Shredder},
-    types::{Slice, SliceHeader, SliceIndex, SlicePayload},
-=======
->>>>>>> 83d23dfe
 };
 
 pub fn generate_validators(num_validators: u64) -> (Vec<SecretKey>, Arc<EpochInfo>) {
