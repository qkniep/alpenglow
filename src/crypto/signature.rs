// Copyright (c) Anza Technology, Inc.
// SPDX-License-Identifier: Apache-2.0

//! Implementation of a digital signature scheme.
//!
//! This implements the Ed25519 digital signature scheme, as specified in
//! [RFC 8032](https://tools.ietf.org/html/rfc8032).
//! Specifically, this is a wrapper around the [`ed25519_consensus`] crate.

use std::mem::MaybeUninit;

use ed25519_consensus::{SigningKey, VerificationKey};
use rand::CryptoRng;
use serde::{Deserialize, Serialize};
<<<<<<< HEAD
use wincode::{SchemaRead, SchemaWrite};
=======
use static_assertions::const_assert_eq;
use wincode::containers::Pod;
use wincode::{SchemaRead, SchemaWrite};

/// Size of an ed25519 signature.
const SIGNATURE_SIZE: usize = 64;
const_assert_eq!(
    SIGNATURE_SIZE,
    std::mem::size_of::<ed25519_consensus::Signature>()
);
>>>>>>> e5791d98

/// A secret key for the digital signature scheme.
///
/// This is a wrapper around [`ed25519_consensus::SigningKey`].
#[derive(Clone, Debug, Serialize, Deserialize)]
pub struct SecretKey(SigningKey);

/// A public key for the digital signature scheme.
///
/// This is a wrapper around [`ed25519_consensus::VerificationKey`].
#[derive(Clone, Copy, Debug, Serialize, Deserialize)]
pub struct PublicKey(VerificationKey);

/// A digital signature.
///
/// This is a wrapper around [`ed25519_consensus::Signature`].
<<<<<<< HEAD
#[derive(Clone, Copy, Debug)]
pub struct Signature(ed25519_consensus::Signature);
=======
#[derive(Clone, Copy, Debug, SchemaRead, SchemaWrite)]
pub struct Signature(#[wincode(with = "Pod<_>")] ed25519_consensus::Signature);
>>>>>>> e5791d98

impl<'de> SchemaRead<'de> for Signature {
    type Dst = Signature;

    fn read(
        reader: &mut wincode::io::Reader<'de>,
        dst: &mut MaybeUninit<Self::Dst>,
    ) -> wincode::ReadResult<()> {
        let mut sig_bytes: MaybeUninit<[u8; 64]> = MaybeUninit::uninit();
        let sig = unsafe {
            reader.read_t(&mut sig_bytes)?;
            ed25519_consensus::Signature::from(sig_bytes.assume_init())
        };
        // FIXME: unwrap
        dst.write(Signature(sig));
        wincode::ReadResult::Ok(())
    }
}

impl SchemaWrite for Signature {
    type Src = Signature;

    fn size_of(_src: &Self::Src) -> wincode::WriteResult<usize> {
        Ok(64)
    }

    fn write(writer: &mut wincode::io::Writer, src: &Self::Src) -> wincode::WriteResult<()> {
        unsafe { Ok(writer.write_t(&src.0.to_bytes())?) }
    }
}

impl SecretKey {
    /// Generates a new secret key.
    ///
    /// The required entropy is derived from the provided `rng`.
    pub fn new(rng: &mut impl CryptoRng) -> Self {
        let mut bytes = [0u8; 32];
        rng.fill_bytes(&mut bytes[..]);
        let sk: SigningKey = bytes.into();
        Self(sk)
    }

    /// Converts this secret key into the corresponding public key.
    #[must_use]
    pub fn to_pk(&self) -> PublicKey {
        let pk = self.0.verification_key();
        PublicKey(pk)
    }

    /// Signs the byte string `msg` using this secret key.
    // TODO: use `Signable` here, and add new `sign_bytes` function?
    #[must_use]
    pub fn sign(&self, msg: &[u8]) -> Signature {
        let sig = self.0.sign(msg);
        Signature(sig)
    }

    /// Returns the bytes of this secret key.
    #[must_use]
    pub fn as_bytes(&self) -> &[u8; 32] {
        self.0.as_bytes()
    }
}

impl PublicKey {
    /// Returns the bytes of this public key.
    #[must_use]
    pub fn as_bytes(&self) -> &[u8; 32] {
        self.0.as_bytes()
    }
}

impl Signature {
    /// Verifies that this is a valid signature of `msg` under `pk`.
    #[must_use]
    pub fn verify(&self, msg: &[u8], pk: &PublicKey) -> bool {
        pk.0.verify(&self.0, msg).is_ok()
    }
}

#[cfg(test)]
mod tests {
    use super::*;

    #[test]
    fn basic() {
        let sk = SecretKey::new(&mut rand::rng());
        let pk = sk.to_pk();
        assert_ne!(sk.as_bytes(), pk.as_bytes());
        let msg = b"ed25519 is pretty fine";
        let sig = sk.sign(msg);
        assert!(sig.verify(msg, &pk));
    }
}<|MERGE_RESOLUTION|>--- conflicted
+++ resolved
@@ -7,25 +7,11 @@
 //! [RFC 8032](https://tools.ietf.org/html/rfc8032).
 //! Specifically, this is a wrapper around the [`ed25519_consensus`] crate.
 
-use std::mem::MaybeUninit;
-
 use ed25519_consensus::{SigningKey, VerificationKey};
 use rand::CryptoRng;
 use serde::{Deserialize, Serialize};
-<<<<<<< HEAD
-use wincode::{SchemaRead, SchemaWrite};
-=======
-use static_assertions::const_assert_eq;
 use wincode::containers::Pod;
 use wincode::{SchemaRead, SchemaWrite};
-
-/// Size of an ed25519 signature.
-const SIGNATURE_SIZE: usize = 64;
-const_assert_eq!(
-    SIGNATURE_SIZE,
-    std::mem::size_of::<ed25519_consensus::Signature>()
-);
->>>>>>> e5791d98
 
 /// A secret key for the digital signature scheme.
 ///
@@ -42,43 +28,8 @@
 /// A digital signature.
 ///
 /// This is a wrapper around [`ed25519_consensus::Signature`].
-<<<<<<< HEAD
-#[derive(Clone, Copy, Debug)]
-pub struct Signature(ed25519_consensus::Signature);
-=======
 #[derive(Clone, Copy, Debug, SchemaRead, SchemaWrite)]
 pub struct Signature(#[wincode(with = "Pod<_>")] ed25519_consensus::Signature);
->>>>>>> e5791d98
-
-impl<'de> SchemaRead<'de> for Signature {
-    type Dst = Signature;
-
-    fn read(
-        reader: &mut wincode::io::Reader<'de>,
-        dst: &mut MaybeUninit<Self::Dst>,
-    ) -> wincode::ReadResult<()> {
-        let mut sig_bytes: MaybeUninit<[u8; 64]> = MaybeUninit::uninit();
-        let sig = unsafe {
-            reader.read_t(&mut sig_bytes)?;
-            ed25519_consensus::Signature::from(sig_bytes.assume_init())
-        };
-        // FIXME: unwrap
-        dst.write(Signature(sig));
-        wincode::ReadResult::Ok(())
-    }
-}
-
-impl SchemaWrite for Signature {
-    type Src = Signature;
-
-    fn size_of(_src: &Self::Src) -> wincode::WriteResult<usize> {
-        Ok(64)
-    }
-
-    fn write(writer: &mut wincode::io::Writer, src: &Self::Src) -> wincode::WriteResult<()> {
-        unsafe { Ok(writer.write_t(&src.0.to_bytes())?) }
-    }
-}
 
 impl SecretKey {
     /// Generates a new secret key.
