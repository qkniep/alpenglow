--- conflicted
+++ resolved
@@ -12,14 +12,10 @@
 //! - rainbow tables / pre-calculation attacks
 //! - ambiguity between leaf and inner nodes with unknown tree height
 
-<<<<<<< HEAD
 use hex_literal::hex;
 
-use super::{Hash, hash::hash_all};
-=======
 use super::Hash;
 use super::hash::hash_all;
->>>>>>> 83d23dfe
 
 const LEAF_LABEL: [u8; 32] = *b"ALPENGLOW-MERKLE-TREE  LEAF-NODE";
 const LEFT_LABEL: [u8; 32] = *b"ALPENGLOW-MERKLE-TREE  LEFT-NODE";
