--- conflicted
+++ resolved
@@ -119,7 +119,6 @@
 }
 impl MerkleProof for Vec<Hash> {}
 
-<<<<<<< HEAD
 #[repr(transparent)]
 #[derive(
     Clone, Debug, PartialEq, Eq, PartialOrd, Ord, Hash, From, Into, Serialize, Deserialize,
@@ -170,10 +169,6 @@
     }
 }
 
-pub type PlainMerkleTree = MerkleTree<Vec<u8>, Hash, Vec<Hash>>;
-pub type SliceMerkleTree = MerkleTree<Vec<u8>, SliceRoot, SliceProof>;
-pub type DoubleMerkleTree = MerkleTree<SliceRoot, DoubleMerkleRoot, DoubleMerkleProof>;
-=======
 /// A plain Merkle tree over arbitrary bytes.
 ///
 /// Usually, you want the additional type-safety of not using these basic types.
@@ -191,7 +186,6 @@
 /// The leaves of this tree are roots of per-slice Merkle trees.
 /// The root of this tree represents the block hash.
 pub type DoubleMerkleTree = MerkleTree<Hash, Hash, Vec<Hash>>;
->>>>>>> 6840240c
 
 /// Implementation of a Merkle tree.
 pub struct MerkleTree<Leaf: MerkleLeaf, Root: MerkleRoot, Proof: MerkleProof> {
