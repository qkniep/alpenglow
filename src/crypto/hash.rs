--- conflicted
+++ resolved
@@ -11,22 +11,8 @@
 
 /// Regular hash that should be used in most cases.
 ///
-<<<<<<< HEAD
 /// This provides 256-bit resistance against (second) preimage attacks.
 /// It also provides 128-bit resistance against collision attacks.
-pub type Hash = [u8; 32];
-
-/// Short hash that should be used carefully.
-///
-/// Usually a regular [`self::Hash`] is what you want.
-///
-/// This provides up to 128-bit resistance against (second) preimage attacks.
-/// However, it provides at most 64-bit resistance against collision attacks.
-/// Only use this if you are 100% certain that second preimage resistance is enough!
-pub type ShortHash = [u8; 16];
-=======
-/// This provides 256-bit resistance against (second) preimage attacks
-/// and 128-bit resistance against collision attacks.
 #[derive(Clone, Debug, PartialEq, Eq, PartialOrd, Ord, SchemaRead, SchemaWrite)]
 pub struct Hash(pub(super) [u8; 32]);
 
@@ -54,10 +40,11 @@
 
 /// Short hash that should be used carefully.
 ///
-/// It provides 128-bit resistance agains (second) preimage attacks,
-/// but only provides 64-bit resistance against collision attacks.
-/// Only use this if you are 100% certain that (second) preimage
-/// resistance is enough for the use case. Otherwise, use `Hash`.
+/// Usually a regular [`self::Hash`] is what you want.
+///
+/// This provides up to 128-bit resistance against (second) preimage attacks.
+/// However, it provides at most 64-bit resistance against collision attacks.
+/// Only use this if you are 100% certain that second preimage resistance is enough!
 #[derive(Clone, Debug, PartialEq, Eq, SchemaRead, SchemaWrite)]
 pub struct ShortHash([u8; 16]);
 
@@ -72,18 +59,11 @@
         state.write(&self.0);
     }
 }
->>>>>>> f2a8bb4f
 
 /// Hashes the given data using SHA-256.
 #[must_use]
 pub fn hash(data: &[u8]) -> Hash {
-<<<<<<< HEAD
     Sha256::digest(data).into()
-=======
-    let mut hasher = Sha256::new();
-    hasher.update(data);
-    Hash(hasher.finalize().into())
->>>>>>> f2a8bb4f
 }
 
 /// Hashes all the given data concatenated together.
