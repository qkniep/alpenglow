--- conflicted
+++ resolved
@@ -36,10 +36,7 @@
 use log::warn;
 use rand::prelude::*;
 use serde::{Deserialize, Deserializer, Serialize};
-<<<<<<< HEAD
-=======
 use static_assertions::const_assert_eq;
->>>>>>> e5791d98
 use wincode::{SchemaRead, SchemaWrite};
 
 use crate::ValidatorId;
@@ -103,9 +100,6 @@
 // It only makes sense beccause the underlying signature scheme happens to be deterministic and unique.
 // Reevaluate if we change the signature scheme.
 #[derive(Clone, Copy, Debug, PartialEq, Eq)]
-<<<<<<< HEAD
-pub struct IndividualSignature(pub BlstSignature);
-=======
 pub struct IndividualSignature(BlstSignature);
 
 impl<'de> SchemaRead<'de> for IndividualSignature {
@@ -136,34 +130,6 @@
         Ok(writer.write_exact(&src.0.serialize())?)
     }
 }
->>>>>>> e5791d98
-
-impl<'de> SchemaRead<'de> for IndividualSignature {
-    type Dst = IndividualSignature;
-
-    fn read(
-        reader: &mut wincode::io::Reader<'de>,
-        dst: &mut MaybeUninit<Self::Dst>,
-    ) -> wincode::ReadResult<()> {
-        let sig_bytes = reader.read_borrowed(96)?;
-        // FIXME: unwrap
-        let sig = BlstSignature::deserialize(sig_bytes).unwrap();
-        dst.write(IndividualSignature(sig));
-        wincode::ReadResult::Ok(())
-    }
-}
-
-impl SchemaWrite for IndividualSignature {
-    type Src = IndividualSignature;
-
-    fn size_of(_src: &Self::Src) -> wincode::WriteResult<usize> {
-        Ok(96)
-    }
-
-    fn write(writer: &mut wincode::io::Writer, src: &Self::Src) -> wincode::WriteResult<()> {
-        unsafe { Ok(writer.write_t(&src.0.serialize())?) }
-    }
-}
 
 /// An aggregated signature that contains a bitmask of signers.
 ///
@@ -181,17 +147,6 @@
         reader: &mut wincode::io::Reader<'de>,
         dst: &mut MaybeUninit<Self::Dst>,
     ) -> wincode::ReadResult<()> {
-<<<<<<< HEAD
-        let sig_bytes = reader.read_borrowed(96)?;
-        let num_bits = <usize>::get(reader)?;
-        let bitmask_raw_vec = <Vec<usize>>::get(reader)?;
-        // FIXME: unwrap
-        let sig = BlstSignature::from_bytes(sig_bytes).unwrap();
-        let mut bitmask = BitVec::try_from_vec(bitmask_raw_vec).unwrap();
-        unsafe {
-            bitmask.set_len(num_bits);
-        }
-=======
         // read raw data
         let sig_bytes = reader.read_borrowed(UNCOMPRESSED_SIG_SIZE)?;
         let num_bits = <usize>::get(reader)?;
@@ -228,7 +183,6 @@
         // some last bits may be uninitialized and will be ignored by `BitVec`
         bitmask.truncate(num_bits);
 
->>>>>>> e5791d98
         dst.write(AggregateSignature { sig, bitmask });
         wincode::ReadResult::Ok(())
     }
@@ -238,23 +192,6 @@
     type Src = AggregateSignature;
 
     fn size_of(src: &Self::Src) -> wincode::WriteResult<usize> {
-<<<<<<< HEAD
-        let data = src.bitmask.as_bitslice().domain().collect::<Vec<usize>>();
-        Ok(96 + 8 + <Vec<usize> as wincode::SchemaWrite>::size_of(&data)?)
-    }
-
-    fn write(writer: &mut wincode::io::Writer, src: &Self::Src) -> wincode::WriteResult<()> {
-        unsafe {
-            writer.write_t(&src.sig.serialize())?;
-            writer.write_t(&src.bitmask.as_bitslice().len())?;
-            let data = src.bitmask.as_bitslice().domain();
-            writer.write_t(&data.len())?;
-            for elem in data {
-                writer.write_t(&elem)?;
-            }
-            Ok(())
-        }
-=======
         let bitslice_num_elements = src.bitmask.as_bitslice().len();
         // sig + num_bits + num_usizes + usize_len * num_usizes
         Ok(UNCOMPRESSED_SIG_SIZE + 8 + 8 + 8 * bitslice_num_elements)
@@ -269,7 +206,6 @@
             <usize as SchemaWrite>::write(writer, &elem)?;
         }
         Ok(())
->>>>>>> e5791d98
     }
 }
 
