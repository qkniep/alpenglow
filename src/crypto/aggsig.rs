--- conflicted
+++ resolved
@@ -96,19 +96,11 @@
 ///
 /// This is a wrapper around [`blst::min_sig::Signature`].
 //
-<<<<<<< HEAD
-// Deriving `PartialEq` and `Eq` to support testing.
+// NOTE: Deriving `PartialEq` and `Eq` to support testing.
 // It only makes sense beccause the underlying signature scheme happens to be deterministic and unique.
 // Reevaluate if we change the signature scheme.
 #[derive(Clone, Copy, Debug, PartialEq, Eq)]
-pub struct IndividualSignature(pub BlstSignature);
-=======
-// NOTE: Deriving PartialEq and Eq to support testing.
-// It only makes sense beccause the underlying signature scheme happens to be deterministic and unique.
-// Revaluate if we change the signature scheme.
-#[derive(Clone, Copy, Debug, PartialEq, Eq, Serialize, Deserialize)]
 pub struct IndividualSignature(BlstSignature);
->>>>>>> 18470669
 
 impl<'de> SchemaRead<'de> for IndividualSignature {
     type Dst = IndividualSignature;
