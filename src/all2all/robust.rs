--- conflicted
+++ resolved
@@ -34,15 +34,11 @@
     pub fn handle_retransmits(&self) {}
 }
 
-<<<<<<< HEAD
-impl<N> All2All for RobustAll2All<N>
+#[async_trait]
+impl<N: Network> All2All for RobustAll2All<N>
 where
     N: Network<Recv = NetworkMessage, Send = NetworkMessage>,
 {
-=======
-#[async_trait]
-impl<N: Network> All2All for RobustAll2All<N> {
->>>>>>> d4ac60df
     async fn broadcast(&self, msg: &NetworkMessage) -> Result<(), NetworkSendError> {
         for v in &self.validators {
             // HACK: stupidly expensive retransmits
