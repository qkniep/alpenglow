--- conflicted
+++ resolved
@@ -22,11 +22,7 @@
 const NUM_PROPOSERS: u64 = 16;
 const NUM_RELAYS: u64 = 512;
 const ADVERSARY_STRENGTH: AdversaryStrength = AdversaryStrength {
-<<<<<<< HEAD
-    crashed: 0.2,
-=======
     crashed: 0.05,
->>>>>>> 46fdd54e
     byzantine: 0.2,
 };
 
