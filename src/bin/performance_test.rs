--- conflicted
+++ resolved
@@ -55,11 +55,7 @@
     let mut disseminator_networks = VecDeque::new();
     for i in 0..count {
         all2all_networks.push_back(core.join_unlimited(i).await);
-<<<<<<< HEAD
         disseminator_networks.push_back(core.join_unlimited(i + count).await);
-=======
-        disseminator_networks.push_back(core.join_unlimited(count + i).await);
->>>>>>> 3702a56a
     }
 
     for a in 0..count {
