--- conflicted
+++ resolved
@@ -12,19 +12,10 @@
 //! ```
 //! use alpenglow::network::simulated::stake_distribution::{VALIDATOR_DATA, ValidatorData};
 //!
-<<<<<<< HEAD
-//! let mut stakes = Vec::new();
-//! for validator in VALIDATOR_DATA.iter() {
-//!     if validator.is_active && validator.delinquent == false {
-//!         stakes.push(validator.active_stake.unwrap());
-//!     }
-//! }
-=======
 //! let mut stakes = VALIDATOR_DATA
 //!     .iter()
 //!     .filter_map(ValidatorData::active_stake)
 //!     .collect::<Vec<_>>();
->>>>>>> 41d628ef
 //! ```
 
 use std::collections::HashSet;
