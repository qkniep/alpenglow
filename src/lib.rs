// Copyright (c) Anza Technology, Inc.
// SPDX-License-Identifier: Apache-2.0

//! Alpenglow: Global High-Performance Proof-of-Stake Blockchain with Erasure Coding
//!
//! Research reference implementation of the Alpenglow consensus protocol.

pub mod all2all;
pub mod consensus;
pub mod crypto;
pub mod disseminator;
pub mod logging;
pub mod network;
pub mod repair;
pub mod shredder;
#[cfg(test)]
pub mod test_utils;
pub mod types;
pub mod validator;

use std::net::SocketAddr;
use std::sync::Arc;

use serde::{Deserialize, Serialize};
use wincode::{SchemaRead, SchemaWrite};

pub use self::all2all::All2All;
pub use self::consensus::Alpenglow;
pub use self::consensus::votor::VotorEvent;
use self::crypto::{aggsig, signature};
pub use self::disseminator::Disseminator;
use self::types::Slot;
pub use self::validator::Validator;
use crate::all2all::TrivialAll2All;
use crate::consensus::{ConsensusMessage, EpochInfo};
use crate::crypto::merkle::BlockHash;
use crate::crypto::signature::SecretKey;
use crate::disseminator::Rotor;
use crate::disseminator::rotor::StakeWeightedSampler;
use crate::network::{UdpNetwork, localhost_ip_sockaddr};
use crate::repair::{RepairRequest, RepairResponse};
use crate::shredder::Shred;

/// Validator ID number type.
pub type ValidatorId = u64;
/// Validator stake type.
pub type Stake = u64;
/// Block identifier type.
pub type BlockId = (Slot, BlockHash);

const MAX_TRANSACTION_SIZE: usize = 512;

/// Parsed block with information about parent and transactions as payload.
#[derive(Clone, Debug)]
pub struct Block {
<<<<<<< HEAD
    // TODO: unused
    _slot: Slot,
    block_hash: BlockHash,
=======
    slot: Slot,
    hash: BlockHash,
>>>>>>> bdc7c589
    parent: Slot,
    parent_hash: BlockHash,
    // TODO: unused
    _transactions: Vec<Transaction>,
}

/// Dummy transaction containing payload bytes.
///
/// A transaction cannot be bigger than [`MAX_TRANSACTION_SIZE`].
#[derive(Clone, Debug, SchemaRead, SchemaWrite)]
pub struct Transaction(pub Vec<u8>);

/// Validator information as known about other validators.
#[derive(Clone, Debug, Serialize, Deserialize)]
pub struct ValidatorInfo {
    pub id: ValidatorId,
    pub stake: Stake,
    pub pubkey: signature::PublicKey,
    #[serde(deserialize_with = "aggsig::PublicKey::from_array_of_bytes")]
    pub voting_pubkey: aggsig::PublicKey,
    pub all2all_address: SocketAddr,
    pub disseminator_address: SocketAddr,
    /// Send [`RepairRequest`] messages to this address to ask the node to repair a block.
    pub repair_request_address: SocketAddr,
    /// Send [`RepairResponse`] messages to this address when replying to a node's [`RepairRequest`] message.
    pub repair_response_address: SocketAddr,
}

type TestNode = Alpenglow<
    TrivialAll2All<UdpNetwork<ConsensusMessage, ConsensusMessage>>,
    Rotor<UdpNetwork<Shred, Shred>, StakeWeightedSampler>,
    UdpNetwork<Transaction, Transaction>,
>;

struct Networks {
    all2all: UdpNetwork<ConsensusMessage, ConsensusMessage>,
    disseminator: UdpNetwork<Shred, Shred>,
    repair: UdpNetwork<RepairRequest, RepairResponse>,
    repair_request: UdpNetwork<RepairResponse, RepairRequest>,
    txs: UdpNetwork<Transaction, Transaction>,
}

impl Networks {
    fn new() -> Self {
        Self {
            all2all: UdpNetwork::new_with_any_port(),
            disseminator: UdpNetwork::new_with_any_port(),
            repair: UdpNetwork::new_with_any_port(),
            repair_request: UdpNetwork::new_with_any_port(),
            txs: UdpNetwork::new_with_any_port(),
        }
    }
}

/// Creates [`TestNode`] for testing and benchmarking purposes.
///
/// This code lives here to enable sharing between different testing and benchmarking.
/// It should not be used in production code.
#[must_use]
pub fn create_test_nodes(count: u64) -> Vec<TestNode> {
    // open sockets with arbitrary ports
    let networks = (0..count).map(|_| Networks::new()).collect::<Vec<_>>();

    // prepare validator info for all nodes
    let mut rng = rand::rng();
    let mut sks = Vec::new();
    let mut voting_sks = Vec::new();
    let mut validators = Vec::new();
    for (id, network) in networks.iter().enumerate() {
        sks.push(SecretKey::new(&mut rng));
        voting_sks.push(aggsig::SecretKey::new(&mut rng));
        let all2all_address = localhost_ip_sockaddr(network.all2all.port());
        let disseminator_address = localhost_ip_sockaddr(network.disseminator.port());
        let repair_response_address = localhost_ip_sockaddr(network.repair.port());
        let repair_request_address = localhost_ip_sockaddr(network.repair_request.port());
        validators.push(ValidatorInfo {
            id: id as u64,
            stake: 1,
            pubkey: sks[id].to_pk(),
            voting_pubkey: voting_sks[id].to_pk(),
            all2all_address,
            disseminator_address,
            repair_request_address,
            repair_response_address,
        });
    }

    // turn validator info into actual nodes
    networks
        .into_iter()
        .enumerate()
        .map(|(id, network)| {
            let epoch_info = Arc::new(EpochInfo::new(id as u64, validators.clone()));
            let all2all = TrivialAll2All::new(validators.clone(), network.all2all);
            let disseminator = Rotor::new(network.disseminator, epoch_info.clone());
            let repair_network = network.repair;
            let repair_request_network = network.repair_request;
            let txs_receiver = network.txs;
            Alpenglow::new(
                sks[id].clone(),
                voting_sks[id].clone(),
                all2all,
                disseminator,
                repair_network,
                repair_request_network,
                epoch_info,
                txs_receiver,
            )
        })
        .collect()
}<|MERGE_RESOLUTION|>--- conflicted
+++ resolved
@@ -53,14 +53,9 @@
 /// Parsed block with information about parent and transactions as payload.
 #[derive(Clone, Debug)]
 pub struct Block {
-<<<<<<< HEAD
     // TODO: unused
     _slot: Slot,
-    block_hash: BlockHash,
-=======
-    slot: Slot,
     hash: BlockHash,
->>>>>>> bdc7c589
     parent: Slot,
     parent_hash: BlockHash,
     // TODO: unused
