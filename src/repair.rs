--- conflicted
+++ resolved
@@ -21,11 +21,7 @@
 use crate::consensus::{Blockstore, EpochInfo, Pool};
 use crate::crypto::{Hash, MerkleTree, hash};
 use crate::disseminator::rotor::{SamplingStrategy, StakeWeightedSampler};
-<<<<<<< HEAD
-use crate::network::{BINCODE_CONFIG, Network, NetworkReceiveError, NetworkSendError};
-=======
-use crate::network::{Network, NetworkMessage};
->>>>>>> f6db47c5
+use crate::network::{BINCODE_CONFIG, Network};
 use crate::shredder::{Shred, TOTAL_SHREDS};
 use crate::types::SliceIndex;
 use crate::{BlockId, ValidatorId};
@@ -140,15 +136,7 @@
     ///
     /// If we do not have the necessary information in blockstore, the request is ignored.
     /// Otherwise, the correct response is sent back to the sender of the request.
-<<<<<<< HEAD
-    async fn answer_request(&self, request: RepairRequest) -> Result<(), NetworkSendError> {
-=======
-    async fn answer_request(
-        &self,
-        request: RepairRequest,
-        sender: ValidatorId,
-    ) -> std::io::Result<()> {
->>>>>>> f6db47c5
+    async fn answer_request(&self, request: RepairRequest) -> std::io::Result<()> {
         trace!("answering repair request: {request:?}");
         let response = match request.req_type {
             RepairRequestType::LastSliceRoot(block_id) => {
@@ -190,12 +178,7 @@
         &self,
         response: RepairResponse,
         validator: ValidatorId,
-<<<<<<< HEAD
-    ) -> Result<(), NetworkSendError> {
-=======
     ) -> std::io::Result<()> {
-        let msg = RepairMessage::Response(response);
->>>>>>> f6db47c5
         let to = self.epoch_info.validator(validator).repair_response_address;
         self.network.send(&response, to).await
     }
@@ -406,35 +389,11 @@
     ///
     /// Returns [`std::io::Error`] if the underlying network fails.
     async fn receive(&self) -> std::io::Result<RepairResponse> {
-        loop {
-<<<<<<< HEAD
-            match self.network.receive().await {
-                Ok(msg) => return Ok(msg),
-                Err(NetworkReceiveError::BadSocket(err)) => {
-                    return Err(err);
-                }
-                Err(NetworkReceiveError::Deserialization(err)) => {
-                    warn!("msg deserialization failed with {err:?}");
-                    continue;
-                }
-            };
-        }
-    }
-
-    async fn send_request(&mut self, req_type: RepairRequestType) -> Result<(), NetworkSendError> {
+        self.network.receive().await
+    }
+
+    async fn send_request(&mut self, req_type: RepairRequestType) -> std::io::Result<()> {
         let hash = req_type.hash();
-=======
-            let msg = self.network.receive().await?;
-            match msg {
-                RepairMessage::Response(msg) => return Ok(msg),
-                rest => warn!("unexpected msg type: {rest:?}"),
-            }
-        }
-    }
-
-    async fn send_request(&mut self, request: RepairRequest) -> std::io::Result<()> {
-        let hash = request.hash();
->>>>>>> f6db47c5
 
         let expiry = Instant::now() + REPAIR_TIMEOUT;
         self.outstanding_requests.insert(hash, req_type.clone());
