--- conflicted
+++ resolved
@@ -16,10 +16,7 @@
 /// Slice index type.
 ///
 /// Using strong type to enforce certain constraints, e.g. it is never >= [`MAX_SLICES_PER_BLOCK`].
-<<<<<<< HEAD
-=======
 #[repr(transparent)]
->>>>>>> e5791d98
 #[derive(Clone, Copy, Debug, PartialEq, Eq, PartialOrd, Ord, Serialize, SchemaWrite)]
 pub struct SliceIndex(usize);
 
@@ -116,19 +113,11 @@
         reader: &mut wincode::io::Reader<'de>,
         dst: &mut MaybeUninit<Self::Dst>,
     ) -> wincode::ReadResult<()> {
-<<<<<<< HEAD
-        unsafe {
-            reader.read_t(dst)?;
-            if dst.assume_init_ref().0 >= MAX_SLICES_PER_BLOCK {
-                // FIXME: replace this arbitrary error type
-                Err(wincode::ReadError::InvalidCharLead(0))
-=======
         // SAFETY: Any read of `std::mem::size_of(usize)` bytes correctly initializes `usize`.
         unsafe {
             reader.read_t(dst)?;
             if dst.assume_init_ref().0 >= MAX_SLICES_PER_BLOCK {
                 Err(wincode::ReadError::Custom("slice index out of bounds"))
->>>>>>> e5791d98
             } else {
                 Ok(())
             }
