--- conflicted
+++ resolved
@@ -13,13 +13,8 @@
 
 /// Slice index type.
 ///
-<<<<<<< HEAD
-/// Using strong type to enforce certain constraints, e.g. it is never >= MAX_SLICES_PER_BLOCK.
+/// Using strong type to enforce certain constraints, e.g. it is never >= [`MAX_SLICES_PER_BLOCK`].
 #[derive(Clone, Copy, Debug, PartialEq, Eq, PartialOrd, Ord, Serialize, SchemaWrite)]
-=======
-/// Using strong type to enforce certain constraints, e.g. it is never >= [`MAX_SLICES_PER_BLOCK`].
-#[derive(Clone, Copy, Debug, PartialEq, Eq, PartialOrd, Ord, Serialize)]
->>>>>>> bdc7c589
 pub struct SliceIndex(usize);
 
 impl SliceIndex {
