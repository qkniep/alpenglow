// Copyright (c) Anza Technology, Inc.
// SPDX-License-Identifier: Apache-2.0

//! Defines the [`Slot`] type.

use std::fmt::Display;

use wincode::{SchemaRead, SchemaWrite};

/// Number of slots in each leader window.
// NOTE: this is public to support testing and one additional function.
// Consider hiding it.
pub const SLOTS_PER_WINDOW: u64 = 4;

/// Number of slots in each epoch.
// NOTE: consider hiding this definition.
pub const SLOTS_PER_EPOCH: u64 = 18_000;

/// Slot number type.
<<<<<<< HEAD
=======
#[repr(transparent)]
>>>>>>> e5791d98
#[derive(Clone, Copy, Debug, PartialEq, Eq, PartialOrd, Ord, Hash, SchemaRead, SchemaWrite)]
pub struct Slot(u64);

impl Slot {
    /// Creates a new slot with the given number.
    pub fn new(slot: u64) -> Self {
        Self(slot)
    }

    /// Returns the genesis slot.
    pub fn genesis() -> Self {
        Self(0)
    }

    /// Returns the inner `u64`.
    pub fn inner(self) -> u64 {
        self.0
    }

    /// Returns an infinite iterator that yields the first slot in each window.
    pub fn windows() -> impl Iterator<Item = Self> {
        (0..).step_by(SLOTS_PER_WINDOW as usize).map(Self)
    }

    /// Returns a double-ended iterator that yields all the slots in the window `self` is in.
    pub fn slots_in_window(self) -> impl DoubleEndedIterator<Item = Slot> {
        let start = self.first_slot_in_window();
        (start.0..start.0 + SLOTS_PER_WINDOW).map(Self)
    }

    /// Returns an infinite iterator that yields all the slots after `self`.
    pub fn future_slots(&self) -> impl Iterator<Item = Self> {
        (self.0 + 1..).map(Self)
    }

    /// Returns the first slot in the window this slot belongs to.
    pub fn first_slot_in_window(&self) -> Slot {
        let window = self.0 / SLOTS_PER_WINDOW;
        Self(window * SLOTS_PER_WINDOW)
    }

    /// Returns the last slow in the window this slot belongs to.
    pub fn last_slot_in_window(&self) -> Slot {
        let window = self.0 / SLOTS_PER_WINDOW;
        let next_window = window + 1;
        Self(next_window * SLOTS_PER_WINDOW - 1)
    }

    /// Returns true if `self` is the first slot in the window.
    pub fn is_start_of_window(&self) -> bool {
        self.0.is_multiple_of(SLOTS_PER_WINDOW)
    }

    /// Returns the next slot after `self`.
    pub fn next(&self) -> Self {
        Self(self.0 + 1)
    }

    /// Returns the previous slot before `self`.
    pub fn prev(&self) -> Self {
        Self(self.0.checked_sub(1).unwrap())
    }

    /// Returns `true` iff this slot is part of the genesis window.
    pub fn is_genesis_window(&self) -> bool {
        let window = self.0 / SLOTS_PER_WINDOW;
        window == 0
    }

    /// Returns `true` iff this slot is the genesis slot.
    pub fn is_genesis(&self) -> bool {
        self.0 == 0
    }
}

impl Default for Slot {
    fn default() -> Self {
        Self::genesis()
    }
}

impl Display for Slot {
    fn fmt(&self, f: &mut std::fmt::Formatter<'_>) -> std::fmt::Result {
        write!(f, "{}", self.0)
    }
}

#[cfg(test)]
mod tests {
    use super::*;

    #[test]
    fn basic() {
        let window_slots = Slot::windows().take(10).collect::<Vec<_>>();
        for (window, first_slot) in window_slots.iter().take(9).enumerate() {
            assert!(first_slot.is_start_of_window());
            assert_eq!(*first_slot, first_slot.first_slot_in_window());
            let last_slot = first_slot.last_slot_in_window();
            assert_eq!(last_slot.next(), window_slots[window + 1]);
            assert_eq!(last_slot, window_slots[window + 1].prev());
        }
    }
}<|MERGE_RESOLUTION|>--- conflicted
+++ resolved
@@ -17,10 +17,7 @@
 pub const SLOTS_PER_EPOCH: u64 = 18_000;
 
 /// Slot number type.
-<<<<<<< HEAD
-=======
 #[repr(transparent)]
->>>>>>> e5791d98
 #[derive(Clone, Copy, Debug, PartialEq, Eq, PartialOrd, Ord, Hash, SchemaRead, SchemaWrite)]
 pub struct Slot(u64);
 
