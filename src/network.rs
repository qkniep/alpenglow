--- conflicted
+++ resolved
@@ -55,13 +55,6 @@
     Shred(Shred),
     Vote(Vote),
     Cert(Cert),
-<<<<<<< HEAD
-    Repair(RepairMessage),
-=======
-    // FIXME: txs should not be seen on the same connection as other network msgs.
-    // This should not be part of this enum.
-    Transaction(Transaction),
->>>>>>> bab82509
 }
 
 impl NetworkMessage {
