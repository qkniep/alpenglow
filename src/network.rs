--- conflicted
+++ resolved
@@ -131,29 +131,6 @@
     }
 }
 
-<<<<<<< HEAD
-/// Error type for network operations.
-#[derive(Debug, Error)]
-pub enum NetworkSendError {
-    #[error("bad socket state")]
-    BadSocket(#[from] std::io::Error),
-}
-
-/// Error type for network operations.
-#[derive(Debug, Error)]
-pub enum NetworkReceiveError {
-    #[error("deserialization error")]
-    Deserialization(#[from] bincode::error::DecodeError),
-    #[error("bad socket state")]
-    BadSocket(#[from] std::io::Error),
-=======
-impl From<RepairMessage> for NetworkMessage {
-    fn from(repair: RepairMessage) -> Self {
-        Self::Repair(repair)
-    }
->>>>>>> f6db47c5
-}
-
 /// Abstraction of a network interface for sending and receiving messages.
 #[async_trait]
 pub trait Network: Send + Sync {
