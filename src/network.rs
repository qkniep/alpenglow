// Copyright (c) Anza Technology, Inc.
// SPDX-License-Identifier: Apache-2.0

//! An abstraction layer for networking.
//!
//! The [`Network`] trait provides a common interface for networking operations.
//! Messages are abstracted as [`NetworkMessage`], instead of e.g. raw bytes.
//!
//! Specific implementations for different underlying network stacks are provided:
//! - [`UdpNetwork`] abstracts a simple UDP socket
//! - [`TcpNetwork`] handles TCP connections under the hood
//! - [`SimulatedNetwork`] provides a simulated network for local testing
//!
//! # Examples
//!
//! ```
//! use alpenglow::network::{Network, NetworkMessage};
//!
//! async fn send_ping_receive_pong(network: impl Network) {
//!     let msg = NetworkMessage::Ping;
//!     network.send(&msg, "127.0.0.1:1337").await.unwrap();
//!     let received = network.receive().await.unwrap();
//!     assert!(matches!(received, NetworkMessage::Pong));
//! }
//! ```

pub mod simulated;
mod tcp;
mod udp;

use std::net::{IpAddr, Ipv4Addr, SocketAddr};

use async_trait::async_trait;
use serde::{Deserialize, Serialize};

pub use self::simulated::SimulatedNetwork;
pub use self::tcp::TcpNetwork;
pub use self::udp::UdpNetwork;
<<<<<<< HEAD
use crate::consensus::{Cert, Vote};
=======
use crate::shredder::Shred;
>>>>>>> ed741a85

/// Maximum payload size of a UDP packet.
pub const MTU_BYTES: usize = 1500;

pub const BINCODE_CONFIG: bincode::config::Configuration = bincode::config::standard();

/// Network message type.
///
/// Everything that the Alpenglow validator will send over the network is a `NetworkMessage`.
// TODO: zero-copy deserialization
#[derive(Clone, Debug, Serialize, Deserialize)]
pub enum NetworkMessage {
    Ping,
    Pong,
<<<<<<< HEAD
    Vote(Vote),
    Cert(Cert),
=======
    Shred(Shred),
>>>>>>> ed741a85
}

impl NetworkMessage {
    /// Tries to deserialize a `NetworkMessage` from bytes using [`bincode`].
    ///
    /// # Errors
    ///
    /// Returns [`bincode::error::DecodeError`] if bincode decoding fails.
    /// This includes the case where `bytes` exceed the limit of [`MTU_BYTES`].
    pub fn from_bytes(bytes: &[u8]) -> Result<Self, bincode::error::DecodeError> {
        if bytes.len() > MTU_BYTES {
            return Err(bincode::error::DecodeError::LimitExceeded);
        }
        // FIXME add limits similar to https://github.com/anza-xyz/agave/blob/8a77fc39fda83fc528bf032c7cbff6063aafb5c5/core/src/banking_stage/latest_validator_vote_packet.rs#L54
        let (msg, bytes_read) = bincode::serde::decode_from_slice(bytes, BINCODE_CONFIG)?;
        if bytes_read != bytes.len() {
            return Err(bincode::error::DecodeError::UnexpectedEnd {
                additional: bytes.len() - bytes_read,
            });
        }
        Ok(msg)
    }

    /// Serializes this message into owned bytes using [`bincode`].
    #[must_use]
    pub fn to_bytes(&self) -> Vec<u8> {
        let bytes = bincode::serde::encode_to_vec(self, BINCODE_CONFIG)
            .expect("serialization should not panic");
        assert!(bytes.len() <= MTU_BYTES, "each message should fit in MTU");
        bytes
    }

    /// Serializes this message into an existing buffer using [`bincode`].
    ///
    /// # Returns
    ///
    /// Number of bytes used in `buf`.
    ///
    /// # Panics
    ///
    /// Panics if encoding returns an error, including if `buf` was not big enough.
    /// Panics if encoding used more than [`MTU_BYTES`].
    pub fn to_slice(&self, buf: &mut [u8]) -> usize {
        let res = bincode::serde::encode_into_slice(self, buf, BINCODE_CONFIG);
        match res {
            Ok(written) => {
                assert!(written <= MTU_BYTES, "each message should fit in MTU");
                written
            }
            Err(err) => panic!("serialization failed with {err:?}"),
        }
    }
}

<<<<<<< HEAD
impl From<Vote> for NetworkMessage {
    fn from(vote: Vote) -> Self {
        Self::Vote(vote)
    }
}

impl From<Cert> for NetworkMessage {
    fn from(cert: Cert) -> Self {
        Self::Cert(cert)
=======
impl From<Shred> for NetworkMessage {
    fn from(shred: Shred) -> Self {
        Self::Shred(shred)
>>>>>>> ed741a85
    }
}

/// Abstraction of a network interface for sending and receiving messages.
#[async_trait]
pub trait Network: Send + Sync {
    type Send;
    type Recv;

    async fn send(&self, message: &Self::Send, to: SocketAddr) -> std::io::Result<()>;

    async fn send_serialized(&self, bytes: &[u8], to: SocketAddr) -> std::io::Result<()>;

    // TODO: implement brodcast at `Network` level?

    async fn receive(&self) -> std::io::Result<Self::Recv>;
}

/// Returns a [`SocketAddr`] bound to the localhost IPv4 and given port.
///
/// NOTE: port 0 is generally reserved and used to get the OS to assign a port.
/// Using this function with port=0 on actual networks might lead to unexpected behaviour.
/// TODO: prevent being able to call this function with port = 0.
pub fn localhost_ip_sockaddr(port: u16) -> SocketAddr {
    SocketAddr::new(IpAddr::V4(Ipv4Addr::LOCALHOST), port)
}

/// Returns a [`SocketAddr`] that could be bound any arbitrary IP and port.
///
/// This is present here to enable sharing of code between testing and benchmarking.
/// This should not be used in production.
pub fn dontcare_sockaddr() -> SocketAddr {
    SocketAddr::new(IpAddr::V4(Ipv4Addr::UNSPECIFIED), 1234)
}

#[cfg(test)]
mod tests {
    use super::*;

    #[tokio::test]
    async fn basic() {
        let msg = NetworkMessage::Ping;
        let bytes = msg.to_bytes();
        let deserialized = NetworkMessage::from_bytes(&bytes).unwrap();
        assert!(matches!(deserialized, NetworkMessage::Ping));

        let msg = NetworkMessage::Pong;
        let bytes = msg.to_bytes();
        let deserialized = NetworkMessage::from_bytes(&bytes).unwrap();
        assert!(matches!(deserialized, NetworkMessage::Pong));
    }

    #[tokio::test]
    async fn serialize_reuse_buffer() {
        let mut buf = [0u8; MTU_BYTES];
        for _ in 0..10 {
            let msg = NetworkMessage::Ping;
            let num_bytes = msg.to_slice(&mut buf);
            let deserialized = NetworkMessage::from_bytes(&buf[..num_bytes]).unwrap();
            assert!(matches!(deserialized, NetworkMessage::Ping));
        }
    }

    #[tokio::test]
    async fn deserialize_too_large() {
        let bytes = vec![0u8; MTU_BYTES + 1];
        assert!(NetworkMessage::from_bytes(&bytes).is_err());

        let bytes = vec![0u8; 10 * MTU_BYTES];
        assert!(NetworkMessage::from_bytes(&bytes).is_err());
    }
}<|MERGE_RESOLUTION|>--- conflicted
+++ resolved
@@ -36,11 +36,6 @@
 pub use self::simulated::SimulatedNetwork;
 pub use self::tcp::TcpNetwork;
 pub use self::udp::UdpNetwork;
-<<<<<<< HEAD
-use crate::consensus::{Cert, Vote};
-=======
-use crate::shredder::Shred;
->>>>>>> ed741a85
 
 /// Maximum payload size of a UDP packet.
 pub const MTU_BYTES: usize = 1500;
@@ -55,12 +50,6 @@
 pub enum NetworkMessage {
     Ping,
     Pong,
-<<<<<<< HEAD
-    Vote(Vote),
-    Cert(Cert),
-=======
-    Shred(Shred),
->>>>>>> ed741a85
 }
 
 impl NetworkMessage {
@@ -112,24 +101,6 @@
             }
             Err(err) => panic!("serialization failed with {err:?}"),
         }
-    }
-}
-
-<<<<<<< HEAD
-impl From<Vote> for NetworkMessage {
-    fn from(vote: Vote) -> Self {
-        Self::Vote(vote)
-    }
-}
-
-impl From<Cert> for NetworkMessage {
-    fn from(cert: Cert) -> Self {
-        Self::Cert(cert)
-=======
-impl From<Shred> for NetworkMessage {
-    fn from(shred: Shred) -> Self {
-        Self::Shred(shred)
->>>>>>> ed741a85
     }
 }
 
