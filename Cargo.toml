--- conflicted
+++ resolved
@@ -32,12 +32,8 @@
 geo = "0.30"
 hex = "0.4"
 log = "0.4"
-<<<<<<< HEAD
-logforth = { version = "0.26", features = ["colored", "append-fastrace"] }
+logforth = { version = "0.27", features = ["colored", "append-fastrace"] }
 mockall = "0.13"
-=======
-logforth = { version = "0.27", features = ["colored", "append-fastrace"] }
->>>>>>> cd0e5958
 moka = { version = "0.12", features = ["future"] }
 opentelemetry = "0.30"
 opentelemetry-otlp = { version = "0.30", features = ["grpc-tonic"] }
