--- conflicted
+++ resolved
@@ -52,11 +52,7 @@
 tokio = { version = "1", features = ["full"] }
 tokio-util = "0.7"
 toml = "0.9"
-<<<<<<< HEAD
-wincode = { version = "0.1", features = ["derive"] }
-=======
 wincode = { git = "https://github.com/anza-xyz/wincode", rev = "3e6e6850059fca823db983dc74f60d22ab2839a7", features = ["derive"] }
->>>>>>> e5791d98
 
 [dev-dependencies]
 divan = "0.1"
